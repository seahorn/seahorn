--- conflicted
+++ resolved
@@ -151,30 +151,17 @@
   BEXT_ROTATE_RIGHT,
   INT2BV,
   BV2INT,
-<<<<<<< HEAD
-  // TODO: Rename badd_no_underflow to sadd_no_underflow. Ditto for other Ops
-  SADD_NO_OVERFLOW,
-  UADD_NO_OVERFLOW,
-  BADD_NO_UNDERFLOW,
-  // Sub overflow
-  BSUB_NO_OVERFLOW,
-=======
   // Add overflow
   SADD_NO_OVERFLOW,
   UADD_NO_OVERFLOW,
   SADD_NO_UNDERFLOW,
   // Sub overflow
   SSUB_NO_OVERFLOW,
->>>>>>> 0740f614
   SSUB_NO_UNDERFLOW,
   USUB_NO_UNDERFLOW,
   // Mul overflow
   SMUL_NO_OVERFLOW,
-<<<<<<< HEAD
-  BMUL_NO_UNDERFLOW,
-=======
   SMUL_NO_UNDERFLOW,
->>>>>>> 0740f614
   UMUL_NO_OVERFLOW
 };
 
@@ -222,25 +209,15 @@
 // Add w Overflow
 NOP(SADD_NO_OVERFLOW, "bvsadd_no_overflow", FUNCTIONAL, BvOp)
 NOP(UADD_NO_OVERFLOW, "bvuadd_no_overflow", FUNCTIONAL, BvOp)
-<<<<<<< HEAD
-NOP(BADD_NO_UNDERFLOW, "bvbadd_no_underflow", FUNCTIONAL, BvOp)
-// Sub w Overflow
-NOP(BSUB_NO_OVERFLOW, "bvbsub_no_overflow", FUNCTIONAL, BvOp)
-=======
 NOP(SADD_NO_UNDERFLOW, "bvbadd_no_underflow", FUNCTIONAL, BvOp)
 // Sub w Overflow
 NOP(SSUB_NO_OVERFLOW, "bvbsub_no_overflow", FUNCTIONAL, BvOp)
->>>>>>> 0740f614
 NOP(SSUB_NO_UNDERFLOW, "bvssub_no_underflow", FUNCTIONAL, BvOp)
 NOP(USUB_NO_UNDERFLOW, "bvusub_no_underflow", FUNCTIONAL, BvOp)
 // Mul w Overflow
 NOP(SMUL_NO_OVERFLOW, "bvsmul_no_overflow", FUNCTIONAL, BvOp)
 NOP(UMUL_NO_OVERFLOW, "bvumul_no_overflow", FUNCTIONAL, BvOp)
-<<<<<<< HEAD
-NOP(BMUL_NO_UNDERFLOW, "bvbmul_no_underflow", FUNCTIONAL, BvOp)
-=======
 NOP(SMUL_NO_UNDERFLOW, "bvbmul_no_underflow", FUNCTIONAL, BvOp)
->>>>>>> 0740f614
 namespace bv {
 /* XXX Add helper methods as needed */
 
@@ -271,4 +248,4 @@
 
 } // namespace bv
 } // namespace op
-} // namespace expr+} // namespace expr
