--- conflicted
+++ resolved
@@ -4,11 +4,7 @@
   CutPointGraph.cc
   TopologicalOrder.cc
   WeakTopologicalOrder.cc
-<<<<<<< HEAD
   ApiAnalysisPass.cc
   CanReadUndef.cc)
-=======
-  CanReadUndef.cc)
 
-add_subdirectory(DSA)
->>>>>>> f636ac8a
+add_subdirectory(DSA)