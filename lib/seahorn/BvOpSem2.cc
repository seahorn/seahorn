--- conflicted
+++ resolved
@@ -2254,10 +2254,6 @@
         next = AIO.getValue();
       else {
         LOG("opsem", WARN << "nested struct conversion failed";);
-<<<<<<< HEAD
-        llvm_unreachable("nested struct conversion failed");
-=======
->>>>>>> a284d9c2
         return llvm::None;
       }
     }
