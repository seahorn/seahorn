#include "seahorn/BvOpSem2.hh"

#include "llvm/CodeGen/IntrinsicLowering.h"
#include "llvm/IR/GetElementPtrTypeIterator.h"
#include "llvm/Support/CommandLine.h"
#include "llvm/Support/Format.h"
#include "llvm/Support/MathExtras.h"

#include "seahorn/Support/CFG.hh"
#include "seahorn/Support/SeaDebug.h"
#include "seahorn/Support/SeaLog.hh"
#include "seahorn/Support/Stats.hh"
#include "seahorn/Transforms/Instrumentation/ShadowMemDsa.hh"

#include "seahorn/Expr/ExprLlvm.hh"
#include "seahorn/Expr/ExprOpBinder.hh"

#include "BvOpSem2Context.hh"

#include <fstream>
#include <memory>

using namespace llvm;
using namespace seahorn;
using namespace seahorn::details;
using gep_type_iterator = generic_gep_type_iterator<>;

static llvm::cl::opt<bool>
    UseLambdas("horn-bv2-lambdas",
               llvm::cl::desc("Use lambdas for array operations"),
               cl::init(false));

static llvm::cl::opt<bool> UseFatMemory(
    "horn-bv2-fatmem",
    llvm::cl::desc(
        "Use fat-memory model with fat pointers and fat memory locations"),
    cl::init(false));

static llvm::cl::opt<unsigned>
    WordSize("horn-bv2-word-size",
             llvm::cl::desc("Word size in bytes: 1, 4, 8"), cl::init(4));

static llvm::cl::opt<unsigned>
    PtrSize("horn-bv2-ptr-size", llvm::cl::desc("Pointer size in bytes: 4, 8"),
            cl::init(4), cl::Hidden);

static llvm::cl::opt<bool> EnableUniqueScalars2(
    "horn-bv2-singleton-aliases",
    llvm::cl::desc("Treat singleton alias sets as scalar values"),
    cl::init(true));

static llvm::cl::opt<bool> InferMemSafety2(
    "horn-bv2-use-mem-safety",
    llvm::cl::desc("Rely on memory safety assumptions such as "
                   "successful load/store imply validity of their arguments"),
    cl::init(true), cl::Hidden);

static llvm::cl::opt<bool> IgnoreCalloc2(
    "horn-bv2-ignore-calloc",
    llvm::cl::desc(
        "Treat calloc same as malloc, ignore that memory is initialized"),
    cl::init(false), cl::Hidden);

static llvm::cl::opt<bool> EnableModelExternalCalls2(
    "horn-bv2-enable-external-calls",
    llvm::cl::desc("Model external function call as an uninterpreted function"),
    llvm::cl::init(false));

static llvm::cl::list<std::string> IgnoreExternalFunctions2(
    "horn-bv2-ignore-external-functions",
    llvm::cl::desc(
        "These functions are not modeled as uninterpreted functions"),
    llvm::cl::ZeroOrMore, llvm::cl::CommaSeparated);

static llvm::cl::opt<bool> SimplifyOnWrite(
    "horn-bv2-simplify",
    llvm::cl::desc("Simplify expressions as they are written to memory"),
    llvm::cl::init(false));

namespace {
const Value *extractUniqueScalar(CallSite &cs) {
  if (!EnableUniqueScalars2)
    return nullptr;
  else
    return shadow_dsa::extractUniqueScalar(cs);
}

const Value *extractUniqueScalar(const CallInst *ci) {
  if (!EnableUniqueScalars2)
    return nullptr;
  else
    return shadow_dsa::extractUniqueScalar(ci);
}

bool isShadowMem(const Value &V, const Value **out) {
  const Value *scalar;
  bool res = shadow_dsa::isShadowMem(V, &scalar);
  if (EnableUniqueScalars2 && out)
    *out = scalar;
  return res;
}

const seahorn::details::Bv2OpSemContext &const_ctx(const OpSemContext &_ctx);

/// \brief Work-arround for a bug in llvm::CallSite::getCalledFunction
/// properly handle bitcast
Function *getCalledFunction(CallSite &CS) {
  Function *fn = CS.getCalledFunction();
  if (fn)
    return fn;

  Value *v = CS.getCalledValue();
  if (v)
    v = v->stripPointerCasts();
  fn = dyn_cast<Function>(v);

  return fn;
}

} // namespace
namespace seahorn {

namespace details {
struct OpSemVisitorBase {
  Bv2OpSemContext &m_ctx;
  ExprFactory &m_efac;
  Bv2OpSem &m_sem;

  Expr trueE;
  Expr falseE;
  Expr zeroE;
  Expr oneE;

  OpSemVisitorBase(Bv2OpSemContext &ctx, Bv2OpSem &sem)
      : m_ctx(ctx), m_efac(m_ctx.getExprFactory()), m_sem(sem) {

    trueE = m_ctx.m_trueE;
    falseE = m_ctx.m_falseE;
    zeroE = m_ctx.zeroE;
    oneE = m_ctx.oneE;

    // XXX AG: this is probably wrong since instances of OpSemVisitorBase are
    // created
    // XXX AG: for each instruction, not just once per function
    // XXX AG: but not an issue at this point since function calls are not
    // handled by the semantics
    // -- first two arguments are reserved for error flag,
    // -- the other is function activation
    // ctx.pushParameter(falseE);
    // ctx.pushParameter(falseE);
    // ctx.pushParameter(falseE);
  }

  unsigned ptrSzInBits() { return m_ctx.ptrSzInBits(); }

  Expr read(const Value &v) {
    if (m_sem.isSkipped(v))
      return Expr();

    Expr reg;
    if (reg = m_ctx.getRegister(v))
      return m_ctx.read(reg);

    if (const Constant *cv = dyn_cast<Constant>(&v)) {
      return m_ctx.getConstantValue(*cv);
    }

    reg = m_ctx.mkRegister(v);
    if (reg)
      return m_ctx.read(reg);

    errs() << "Error: failed to read a value for: " << v << "\n";
    llvm_unreachable(nullptr);
  }

  Expr lookup(const Value &v) { return m_sem.getOperandValue(v, m_ctx); }

  /// \brief Havocs the register corresponding to \p v.
  ///
  /// Creates a register for \p v if necessary. Writes a new fresh symbolic
  /// constant to the store for \p v.
  ///
  /// \return the fresh value that was written or null (empty Expr).
  Expr havoc(const Value &v) {
    if (m_sem.isSkipped(v))
      return Expr();

    assert(m_ctx.getMemManager());
    OpSemMemManager &memManager = *m_ctx.getMemManager();

    Expr reg;
    if (reg = m_ctx.getRegister(v)) {
      Expr sort = bind::rangeTy(bind::fname(reg));
      Expr h = memManager.coerce(sort, m_ctx.havoc(reg));
      m_ctx.write(reg, h);
      return h;
    }

    if (reg = m_ctx.mkRegister(v)) {
      Expr sort = bind::rangeTy(bind::fname(reg));
      Expr h = memManager.coerce(sort, m_ctx.havoc(reg));
      m_ctx.write(reg, h);
      return h;
    }

    errs() << "Error: failed to havoc: " << v << "\n";
    llvm_unreachable(nullptr);
  }

  void write(const Value &v, Expr val) {
    if (m_sem.isSkipped(v))
      return;

    Expr reg;
    if (reg = m_ctx.getRegister(v))
      m_ctx.write(reg, val);
    else {
      assert(!isa<Constant>(v));
      reg = m_ctx.mkRegister(v);
      if (reg)
        m_ctx.write(reg, val);
      else {
        errs() << "Error: failed to write: " << v << "\n";
        llvm_unreachable(nullptr);
      }
    }
  }

  void setValue(const Value &v, Expr e) {
    if (e)
      write(v, e);
    else {
      m_sem.unhandledValue(v, m_ctx);
      havoc(v);
    }
  }
};

class OpSemVisitor : public InstVisitor<OpSemVisitor>, OpSemVisitorBase {
public:
  OpSemVisitor(Bv2OpSemContext &ctx, Bv2OpSem &sem)
      : OpSemVisitorBase(ctx, sem) {}

  // Opcode Implementations
  void visitReturnInst(ReturnInst &I) {
    // -- skip return argument of main
    if (I.getParent()->getParent()->getName().equals("main"))
      return;

    // read the operand of return instruction so that the read is observable
    // b symstore
    if (I.getNumOperands() > 0)
      lookup(*I.getOperand(0));
  }
  void visitBranchInst(BranchInst &I) {
    if (I.isConditional())
      lookup(*I.getCondition());
  }

  void visitSwitchInst(SwitchInst &I) {
    llvm_unreachable("switch instructions are not supported. Must be lowered.");
  }
  void visitIndirectBrInst(IndirectBrInst &I) { llvm_unreachable(nullptr); }

  void visitBinaryOperator(BinaryOperator &I) {
    Type *ty = I.getOperand(0)->getType();
    Expr op0 = lookup(*I.getOperand(0));
    Expr op1 = lookup(*I.getOperand(1));
    Expr res;

    if (ty->isVectorTy()) {
      llvm_unreachable(nullptr);
    }

    if (op0 && op1) {
      switch (I.getOpcode()) {
      default:
        errs() << "Unknown binary operator: " << I << "\n";
        llvm_unreachable(nullptr);
        break;
      case Instruction::Add:
        res = m_ctx.alu().doAdd(op0, op1, ty->getScalarSizeInBits());
        break;
      case Instruction::Sub:
        res = m_ctx.alu().doSub(op0, op1, ty->getScalarSizeInBits());
        break;
      case Instruction::Mul:
        res = m_ctx.alu().doMul(op0, op1, ty->getScalarSizeInBits());
        break;
      case Instruction::FAdd:
        break;
      case Instruction::FSub:
        break;
      case Instruction::FMul:
        break;
      case Instruction::FDiv:
        break;
      case Instruction::FRem:
        break;
      case Instruction::UDiv:
        res = m_ctx.alu().doUDiv(op0, op1, ty->getScalarSizeInBits());
        break;
      case Instruction::SDiv:
        res = m_ctx.alu().doSDiv(op0, op1, ty->getScalarSizeInBits());
        break;
      case Instruction::URem:
        res = m_ctx.alu().doURem(op0, op1, ty->getScalarSizeInBits());
        break;
      case Instruction::SRem:
        res = m_ctx.alu().doSRem(op0, op1, ty->getScalarSizeInBits());
        break;
      case Instruction::And:
        res = m_ctx.alu().doAnd(op0, op1, ty->getScalarSizeInBits());
        break;
      case Instruction::Or:
        res = m_ctx.alu().doOr(op0, op1, ty->getScalarSizeInBits());
        break;
      case Instruction::Xor:
        res = m_ctx.alu().doXor(op0, op1, ty->getScalarSizeInBits());
        break;
      }
    }

    setValue(I, res);
  }

  void visitICmpInst(ICmpInst &I) {
    Type *ty = I.getOperand(0)->getType();
    Expr op0 = lookup(*I.getOperand(0));
    Expr op1 = lookup(*I.getOperand(1));
    Expr res;

    if (op0 && op1) {
      switch (I.getPredicate()) {
      case ICmpInst::ICMP_EQ:
        res = executeICMP_EQ(op0, op1, ty, m_ctx);
        break;
      case ICmpInst::ICMP_NE:
        res = executeICMP_NE(op0, op1, ty, m_ctx);
        break;
      case ICmpInst::ICMP_ULT:
        res = executeICMP_ULT(op0, op1, ty, m_ctx);
        break;
      case ICmpInst::ICMP_SLT:
        res = executeICMP_SLT(op0, op1, ty, m_ctx);
        break;
      case ICmpInst::ICMP_UGT:
        res = executeICMP_UGT(op0, op1, ty, m_ctx);
        break;
      case ICmpInst::ICMP_SGT:
        res = executeICMP_SGT(op0, op1, ty, m_ctx);
        break;
      case ICmpInst::ICMP_ULE:
        res = executeICMP_ULE(op0, op1, ty, m_ctx);
        break;
      case ICmpInst::ICMP_SLE:
        res = executeICMP_SLE(op0, op1, ty, m_ctx);
        break;
      case ICmpInst::ICMP_UGE:
        res = executeICMP_UGE(op0, op1, ty, m_ctx);
        break;
      case ICmpInst::ICMP_SGE:
        res = executeICMP_SGE(op0, op1, ty, m_ctx);
        break;
      default:
        errs() << "Unknown ICMP predicate" << I;
        llvm_unreachable(nullptr);
      }
    }
    setValue(I, res);
  }

  void visitFCmpInst(FCmpInst &I) { llvm_unreachable(nullptr); }

  void visitAllocaInst(AllocaInst &I) {
    Type *ty = I.getType()->getElementType();
    unsigned typeSz = (size_t)m_sem.getTD().getTypeAllocSize(ty);

    Expr addr;
    if (const Constant *cv = dyn_cast<const Constant>(I.getOperand(0))) {
      ConstantExprEvaluator ce(m_sem.getDataLayout());
      auto ogv = ce.evaluate(cv);
      if (!ogv.hasValue()) {
        llvm_unreachable(nullptr);
      }
      unsigned nElts = ogv.getValue().IntVal.getZExtValue();
      unsigned memSz = typeSz * nElts;
      LOG("opsem",
          errs() << "!3 Alloca of " << memSz << " bytes: " << I << "\n";);
      addr = m_ctx.mem().salloc(memSz);
    } else {
      Expr nElts = lookup(*I.getOperand(0));
      LOG("opsem", errs() << "!4 Alloca of (" << *nElts << " * " << typeSz
                          << ") bytes: " << I << "\n";);
      addr = m_ctx.mem().salloc(nElts, typeSz);
    }

    setValue(I, addr);
  }

  void visitLoadInst(LoadInst &I) {
    setValue(I, executeLoadInst(*I.getPointerOperand(), I.getAlignment(),
                                I.getType(), m_ctx));
  }
  void visitStoreInst(StoreInst &I) {
    executeStoreInst(*I.getValueOperand(), *I.getPointerOperand(),
                     I.getAlignment(), m_ctx);
  }

  void visitGetElementPtrInst(GetElementPtrInst &I) {
    Expr val = executeGEPOperation(*I.getPointerOperand(), gep_type_begin(I),
                                   gep_type_end(I), m_ctx);
    setValue(I, val);
  }

  void visitPHINode(PHINode &PN) {
    // -- there is a special visitor for PHINodes
    llvm_unreachable("PHI nodes are handled by a different visitor!");
  }
  void visitTruncInst(TruncInst &I) {
    setValue(I, executeTruncInst(*I.getOperand(0), *I.getType(), m_ctx));
  }
  void visitZExtInst(ZExtInst &I) {
    setValue(I, executeZExtInst(*I.getOperand(0), *I.getType(), m_ctx));
  }
  void visitSExtInst(SExtInst &I) {
    setValue(I, executeSExtInst(*I.getOperand(0), *I.getType(), m_ctx));
  }

  // floating point instructions
  void visitFPTruncInst(FPTruncInst &I) { llvm_unreachable(nullptr); }
  void visitFPExtInst(FPExtInst &I) { llvm_unreachable(nullptr); }
  void visitUIToFPInst(UIToFPInst &I) { llvm_unreachable(nullptr); }
  void visitSIToFPInst(SIToFPInst &I) { llvm_unreachable(nullptr); }
  void visitFPToUIInst(FPToUIInst &I) { llvm_unreachable(nullptr); }
  void visitFPToSIInst(FPToSIInst &I) { llvm_unreachable(nullptr); }

  void visitPtrToIntInst(PtrToIntInst &I) {
    setValue(I, executePtrToIntInst(*I.getOperand(0), I.getType(), m_ctx));
  }
  void visitIntToPtrInst(IntToPtrInst &I) {
    setValue(I, executeIntToPtrInst(*I.getOperand(0), I.getType(), m_ctx));
  }

  void visitBitCastInst(BitCastInst &I) {
    setValue(I, executeBitCastInst(*I.getOperand(0), I.getType(), m_ctx));
  }

  void visitSelectInst(SelectInst &I) {
    Type *ty = I.getOperand(0)->getType();
    Expr cond = lookup(*I.getCondition());
    Expr op0 = lookup(*I.getTrueValue());
    Expr op1 = lookup(*I.getFalseValue());

    Expr res = executeSelectInst(cond, op0, op1, ty, m_ctx);
    setValue(I, res);
  }

  void visitCallSite(CallSite CS) {
    if (!CS.isCall()) {
      llvm_unreachable("invoke instructions "
                       "are not supported and must be lowered");
    }

    const Function *f = getCalledFunction(CS);
    if (!f) {
      visitIndirectCall(CS);
      return;
    }

    // -- should be handled by visitIntrinsicInst
    assert(!f->isIntrinsic());

    if (f->getName().startswith("verifier.assume")) {
      visitVerifierAssumeCall(CS);
      return;
    }

    if (f->getName().equals("calloc")) {
      visitCallocCall(CS);
      return;
    }

    if (CS.getInstruction()->getMetadata("shadow.mem")) {
      visitShadowMemCall(CS);
      return;
    }

    if (f->getName().startswith("shadow.mem")) {
      WARN << "missing metadata on shadow.mem functions. "
              "Probably using old ShadowMem pass. "
              "Some features might not work as expected";
      visitShadowMemCall(CS);
      return;
    }

    if (f->isDeclaration()) {
      if (f->arg_empty() && (f->getName().startswith("nd") ||
                             f->getName().startswith("nondet.") ||
                             f->getName().startswith("verifier.nondet") ||
                             f->getName().startswith("__VERIFIER_nondet")))
        visitNondetCall(CS);
      else if (f->getName().startswith("__sea_")) {
        visitFatPointerInstr(CS);
      } else
        visitExternalCall(CS);
      return;
    }

    if (m_sem.hasFunctionInfo(*f)) {
      visitKnownFunctionCall(CS);
    }

    ERR << "unhandled call instruction: " << *CS.getInstruction();
    llvm_unreachable(nullptr);
  }

  void visitFatPointerInstr(CallSite CS) {
    const Function *f = getCalledFunction(CS);
    const Instruction &I = *CS.getInstruction();

    if (f->getName().equals("__sea_set_extptr_slot0_hm")) {
      Expr ptr = lookup(*CS.getArgument(0));
      Expr data = lookup(*CS.getArgument(1));
      Expr res = m_ctx.mem().setFatData(ptr, 0 /*slot */, data);
      setValue(I, res);
    } else if (f->getName().equals("__sea_set_extptr_slot1_hm")) {
      Expr ptr = lookup(*CS.getArgument(0));
      Expr data = lookup(*CS.getArgument(1));
      Expr res = m_ctx.mem().setFatData(ptr, 1 /*slot */, data);
      setValue(I, res);
    } else if (f->getName().equals("__sea_get_extptr_slot0_hm")) {
      Expr ptr = lookup(*CS.getArgument(0));
      Expr res = m_ctx.mem().getFatData(ptr, 0 /*slot */);
      setValue(I, res);
    } else if (f->getName().equals("__sea_get_extptr_slot1_hm")) {
      Expr ptr = lookup(*CS.getArgument(0));
      Expr res = m_ctx.mem().getFatData(ptr, 1 /*slot */);
      setValue(I, res);
    } else if (f->getName().equals("__sea_copy_extptr_slots_hm")) {
      // convention is copy(dst, src)
      Expr dst = lookup(*CS.getArgument(0));
      Expr src = lookup(*CS.getArgument(1));

      Expr slot0_data = m_ctx.mem().getFatData(src, 0 /*slot */);
      Expr slot1_data = m_ctx.mem().getFatData(src, 1 /*slot */);
      Expr res = m_ctx.mem().setFatData(dst, 0 /*slot */, slot0_data);
      res = m_ctx.mem().setFatData(res, 1 /*slot */, slot1_data);
      setValue(I, res);
    } else if (f->getName().equals("__sea_recover_pointer_hm")) {
      Expr fat_ptr = lookup(*CS.getArgument(0));
      setValue(I, fat_ptr);
    }
  }

  void visitIndirectCall(CallSite CS) {
    if (CS.getInstruction()->getType()->isVoidTy()) {
      LOG("opsem", WARN << "Interpreting indirect call as noop: "
                        << *CS.getInstruction() << "\n";);
      return;
    }
    // treat as non-det and issue a warning
    setValue(*CS.getInstruction(), Expr());
  }

  void visitVerifierAssumeCall(CallSite CS) {
    Function &f = *getCalledFunction(CS);

    Expr op = lookup(*CS.getArgument(0));
    assert(op);

    if (f.getName().equals("verifier.assume.not"))
      op = boolop::lneg(op);

    if (!isOpX<TRUE>(op)) {
      m_ctx.addScopedSide(boolop::lor(
          m_ctx.read(m_sem.errorFlag(*(CS.getInstruction()->getParent()))),
          op));
    }
  }

  void visitCallocCall(CallSite CS) {
    if (!m_ctx.getMemReadRegister() || !m_ctx.getMemReadRegister()) {
      LOG("opsem", WARN << "treating calloc() as nop";);
      return;
    }

    assert(!m_ctx.isMemScalar());

    if (IgnoreCalloc2) {
      LOG("opsem", WARN << "treating calloc() as malloc()";);
      m_ctx.addDef(m_ctx.read(m_ctx.getMemWriteRegister()),
                   m_ctx.read(m_ctx.getMemReadRegister()));
    } else {
      LOG("opsem", WARN << "allowing calloc() to "
                           "zero initialize ALL of its memory region\n";);
      m_ctx.addDef(m_ctx.read(m_ctx.getMemWriteRegister()),
                   m_ctx.mem().zeroedMemory());
    }

    // get a fresh pointer
    const Instruction &inst = *CS.getInstruction();
    setValue(inst, havoc(inst));
  }

  void visitShadowMemCall(CallSite CS) {
    const Instruction &inst = *CS.getInstruction();

    const Function &F = *getCalledFunction(CS);
    if (F.getName().equals("shadow.mem.init")) {
      unsigned id = shadow_dsa::getShadowId(CS);
      assert(id >= 0);
      setValue(inst, havoc(inst));
      return;
    }

    if (F.getName().equals("shadow.mem.load")) {
      const Value &v = *CS.getArgument(1);
      Expr reg = m_ctx.mkRegister(v);
      m_ctx.read(reg);
      m_ctx.setMemReadRegister(reg);
      m_ctx.setMemScalar(extractUniqueScalar(CS) != nullptr);
      return;
    }

    if (F.getName().equals("shadow.mem.trsfr.load")) {
      const Value &v = *CS.getArgument(1);
      Expr reg = m_ctx.mkRegister(v);
      m_ctx.read(reg);
      m_ctx.setMemTrsfrReadReg(reg);
      if (extractUniqueScalar(CS) != nullptr) {
        WARN << "unexpected unique scalar in mem.trsfr.load: " << inst;
        llvm_unreachable(nullptr);
      }
      return;
    }

    if (F.getName().equals("shadow.mem.store")) {
      Expr memOut = m_ctx.mkRegister(inst);
      Expr memIn = m_ctx.getRegister(*CS.getArgument(1));
      m_ctx.read(memIn);
      setValue(inst, havoc(inst));

      m_ctx.setMemReadRegister(memIn);
      m_ctx.setMemWriteRegister(memOut);
      m_ctx.setMemScalar(extractUniqueScalar(CS) != nullptr);

      LOG("opsem.mem.store", errs() << "mem.store: " << inst << "\n";
          errs() << "arg1: " << *CS.getArgument(1) << "\n";
          errs() << "mem.store: memIn is " << *memIn << " memOut is " << *memOut
                 << "\n";);
      return;
    }

    if (F.getName().equals("shadow.mem.arg.ref")) {
      m_ctx.pushParameter(lookup(*CS.getArgument(1)));
      return;
    }

    if (F.getName().equals("shadow.mem.arg.mod")) {
      m_ctx.pushParameter(lookup(*CS.getArgument(1)));
      Expr reg = m_ctx.mkRegister(inst);
      assert(reg);
      m_ctx.pushParameter(m_ctx.havoc(reg));
      return;
    }

    if (F.getName().equals("shadow.mem.arg.new")) {
      Expr reg = m_ctx.mkRegister(inst);
      m_ctx.pushParameter(m_ctx.havoc(reg));
      return;
    }

    const Function &PF = *inst.getParent()->getParent();

    if (F.getName().equals("shadow.mem.in")) {
      if (PF.getName().equals("main"))
        setValue(inst, havoc(inst));
      else
        lookup(*CS.getArgument(1));
      return;
    }

    if (F.getName().equals("shadow.mem.out")) {
      if (PF.getName().equals("main"))
        setValue(inst, havoc(inst));
      else
        lookup(*CS.getArgument(1));
      return;
    }

    if (F.getName().equals("shadow.mem.arg.init")) {
      if (PF.getName().equals("main"))
        setValue(inst, havoc(inst));
      return;
    }

    if (F.getName().equals("shadow.mem.global.init")) {
      Expr memOut = m_ctx.mkRegister(inst);
      Expr memIn = m_ctx.getRegister(*CS.getArgument(1));
      m_ctx.read(memIn);
      setValue(inst, lookup(*CS.getArgument(1)));

      m_ctx.setMemReadRegister(memIn);
      m_ctx.setMemWriteRegister(memOut);

      LOG("opsem.mem.global.init", errs()
                                       << "mem.global.init: " << inst << "\n";
          errs() << "arg1: " << *CS.getArgument(1) << "\n";
          errs() << "memIn: " << *memIn << ", memOut: " << *memOut << "\n";);

      Value *gVal = (*CS.getArgument(2)).stripPointerCasts();
      if (auto *gv = dyn_cast<llvm::GlobalVariable>(gVal)) {
        auto gvVal = m_ctx.getGlobalVariableInitValue(*gv);
        if (gvVal.first) {
          m_ctx.MemFill(lookup(*gv), gvVal.first, gvVal.second);
        }
      } else {
        WARN << "skipping global var init of " << inst << " to " << *gVal
             << "\n";
      }
      return;
    }

    WARN << "unknown shadow.mem call: " << inst;
    llvm_unreachable(nullptr);
  }

  void visitNondetCall(CallSite CS) {
    const Instruction &inst = *CS.getInstruction();
    if (!inst.getType()->isVoidTy()) {
      setValue(inst, m_ctx.havoc(m_ctx.mkRegister(inst)));
    }
  }
  void visitExternalCall(CallSite CS) {
    Function &F = *getCalledFunction(CS);
    if (F.getFunctionType()->getReturnType()->isVoidTy())
      return;

    const Instruction &inst = *CS.getInstruction();

    if (!EnableModelExternalCalls2 ||
        std::find(IgnoreExternalFunctions2.begin(),
                  IgnoreExternalFunctions2.end(),
                  F.getName()) != IgnoreExternalFunctions2.end()) {
      setValue(inst, Expr());
      return;
    }

    // Treat the call as an uninterpreted function
    Expr res;
    ExprVector fargs;
    ExprVector sorts;
    fargs.reserve(CS.arg_size());
    sorts.reserve(CS.arg_size());

    bool is_typed = true;
    for (auto &a : CS.args()) {
      if (m_sem.isSkipped(*a))
        continue;

      Expr e = lookup(*a);
      if (!e)
        continue;
      fargs.push_back(e);
      Expr s = bind::typeOf(e);
      if (!s) {
        // bind::typeOf is partially defined
        is_typed = false;
        break;
      }
      sorts.push_back(s);
    }

    if (is_typed) {
      // return type of the function
      Expr symReg = m_ctx.mkRegister(inst);
      Expr ty = bind::typeOf(symReg);
      if (!ty) {
        is_typed = false;
      } else {
        sorts.push_back(ty);
      }
    }

    if (is_typed) {
      LOG("opsem", errs() << "Modelling " << inst
                          << " with an uninterpreted function\n";);
      Expr name = mkTerm<const Function *>(getCalledFunction(CS), m_efac);
      Expr d = bind::fdecl(name, sorts);
      res = bind::fapp(d, fargs);
    }

    setValue(inst, res);
  }

  void visitKnownFunctionCall(CallSite CS) {
    const Function &F = *getCalledFunction(CS);
    const FunctionInfo &fi = m_sem.getFunctionInfo(F);
    const Instruction &inst = *CS.getInstruction();
    const BasicBlock &BB = *inst.getParent();

    // enabled
    m_ctx.setParameter(0, m_ctx.getPathCond()); // path condition
    // error flag in
    m_ctx.setParameter(1, m_ctx.read(m_sem.errorFlag(BB)));
    // error flag out
    m_ctx.setParameter(2, m_ctx.havoc(m_sem.errorFlag(BB)));
    for (const Argument *arg : fi.args)
      m_ctx.pushParameter(lookup(*CS.getArgument(arg->getArgNo())));
    for (const GlobalVariable *gv : fi.globals)
      m_ctx.pushParameter(lookup(*gv));

    if (fi.ret) {
      Expr reg = m_ctx.mkRegister(inst);
      Expr v = m_ctx.havoc(reg);
      setValue(inst, v);
      m_ctx.pushParameter(v);
    }

    LOG("arg_error",

        if (m_ctx.getParameters().size() != bind::domainSz(fi.sumPred)) {
          const Instruction &I = *CS.getInstruction();
          const Function &PF = *BB.getParent();
          errs() << "Call instruction: " << I << "\n";
          errs() << "Caller: " << PF << "\n";
          errs() << "Callee: " << F << "\n";
          // errs () << "Sum predicate: " << *fi.sumPred << "\n";
          errs() << "m_ctx.getParameters().size: "
                 << m_ctx.getParameters().size() << "\n";
          errs() << "Domain size: " << bind::domainSz(fi.sumPred) << "\n";
          errs() << "m_ctx.getParameters()\n";
          for (auto r : m_ctx.getParameters())
            errs() << *r << "\n";
          errs() << "regions: " << fi.regions.size()
                 << " args: " << fi.args.size()
                 << " globals: " << fi.globals.size() << " ret: " << fi.ret
                 << "\n";
          errs() << "regions\n";
          for (auto r : fi.regions)
            errs() << *r << "\n";
          errs() << "args\n";
          for (auto r : fi.args)
            errs() << *r << "\n";
          errs() << "globals\n";
          for (auto r : fi.globals)
            errs() << *r << "\n";
          if (fi.ret)
            errs() << "ret: " << *fi.ret << "\n";
        });

    assert(m_ctx.getParameters().size() == bind::domainSz(fi.sumPred));
    m_ctx.addSide(bind::fapp(fi.sumPred, m_ctx.getParameters()));

    m_ctx.resetParameters();
    m_ctx.pushParameter(falseE);
    m_ctx.pushParameter(falseE);
    m_ctx.pushParameter(falseE);
  }

  void visitIntrinsicInst(IntrinsicInst &I) {
    switch (I.getIntrinsicID()) {
    case Intrinsic::bswap: {
      BasicBlock::iterator me(&I);
      auto *parent = I.getParent();
      bool atBegin(parent->begin() == me);
      if (!atBegin)
        --me;
      IntrinsicLowering IL(m_sem.getDataLayout());
      IL.LowerIntrinsicCall(&I);
      if (atBegin) {
        m_ctx.setInstruction(*parent->begin());
      } else {
        m_ctx.setInstruction(*me);
      }
    } break;
    case Intrinsic::sadd_with_overflow: {
      Type *ty = I.getOperand(0)->getType();
<<<<<<< HEAD
      Expr op0 = lookup(*I.getOperand(0));
      Expr op1 = lookup(*I.getOperand(1));
=======
      Expr op0;
      Expr op1;
      GetOpExprs(I, op0, op1);
>>>>>>> 0740f614

      // assume doAdd has same bitwidth as Op0
      Expr add_res = m_ctx.alu().doAdd(op0, op1, ty->getScalarSizeInBits());
      Expr is_overflow =
          m_ctx.alu().IsSaddNoOverflow(op0, op1, ty->getScalarSizeInBits());
      Expr is_underflow =
          m_ctx.alu().IsBaddNoUnderflow(op0, op1, ty->getScalarSizeInBits());
<<<<<<< HEAD
      Expr is_carry = m_ctx.alu().doNot(
          m_ctx.alu().doAnd(is_overflow, is_underflow, 1 /* bitwidth */),
          1 /* bitwidth*/);
      Expr carry_1bv = m_ctx.alu().boolToBv1(is_carry);
      setValue(I, createArithmeticWithOverflowRecord(add_res, carry_1bv,
                                                     getCarryBitPadWidth(I)));
    } break;
    case Intrinsic::uadd_with_overflow: {
      Type *ty = I.getOperand(0)->getType();
      Expr op0 = lookup(*I.getOperand(0));
      Expr op1 = lookup(*I.getOperand(1));
=======
      if (!add_res || !is_overflow || !is_underflow) {
        LOG("opsem", WARN << "An operation returned null:" << I);
        setValue(I, Expr());
      } else {
        Expr is_carry = m_ctx.alu().doNot(
            m_ctx.alu().doAnd(is_overflow, is_underflow, 1 /* bitwidth */),
            1 /* bitwidth*/);
        setValue(I, createArithmeticWithOverflowRecord(
                        add_res, is_carry, ty->getScalarSizeInBits(),
                        getCarryBitPadWidth(I)));
      }
    } break;
    case Intrinsic::uadd_with_overflow: {
      Type *ty = I.getOperand(0)->getType();
      Expr op0;
      Expr op1;
      GetOpExprs(I, op0, op1);
>>>>>>> 0740f614

      // assume doAdd has same bitwidth as Op0
      Expr add_res = m_ctx.alu().doAdd(op0, op1, ty->getScalarSizeInBits());
      Expr is_overflow =
          m_ctx.alu().IsUaddNoOverflow(op0, op1, ty->getScalarSizeInBits());
<<<<<<< HEAD
      Expr is_carry = m_ctx.alu().doNot(is_overflow, 1 /* bitwidth */);
      Expr carry_1bv = m_ctx.alu().boolToBv1(is_carry);
      setValue(I, createArithmeticWithOverflowRecord(add_res, carry_1bv,
                                                     getCarryBitPadWidth(I)));
    } break;
    case Intrinsic::ssub_with_overflow: {
      Type *ty = I.getOperand(0)->getType();
      Expr op0 = lookup(*I.getOperand(0));
      Expr op1 = lookup(*I.getOperand(1));
=======
      if (!add_res || !is_overflow) {
        LOG("opsem", WARN << "An operation returned null:" << I);
        setValue(I, Expr());
      } else {
        Expr is_carry = m_ctx.alu().doNot(is_overflow, 1 /* bitwidth */);
        setValue(I, createArithmeticWithOverflowRecord(
                        add_res, is_carry, ty->getScalarSizeInBits(),
                        getCarryBitPadWidth(I)));
      }
    } break;
    case Intrinsic::ssub_with_overflow: {
      Type *ty = I.getOperand(0)->getType();
      Expr op0;
      Expr op1;
      GetOpExprs(I, op0, op1);
>>>>>>> 0740f614

      // assume doSub has same bitwidth as Op0
      Expr sub_res = m_ctx.alu().doSub(op0, op1, ty->getScalarSizeInBits());
      Expr is_overflow =
          m_ctx.alu().IsBsubNoOverflow(op0, op1, ty->getScalarSizeInBits());
      Expr is_underflow =
          m_ctx.alu().IsSsubNoUnderflow(op0, op1, ty->getScalarSizeInBits());
<<<<<<< HEAD
      Expr is_carry = m_ctx.alu().doNot(
          m_ctx.alu().doAnd(is_overflow, is_underflow, 1 /* bitwidth */),
          1 /* bitwidth*/);
      Expr carry_1bv = m_ctx.alu().boolToBv1(is_carry);
      setValue(I, createArithmeticWithOverflowRecord(sub_res, carry_1bv,
                                                     getCarryBitPadWidth(I)));
    } break;
    case Intrinsic::usub_with_overflow: {
      Type *ty = I.getOperand(0)->getType();
      Expr op0 = lookup(*I.getOperand(0));
      Expr op1 = lookup(*I.getOperand(1));
=======
      if (!sub_res || !is_overflow || !is_underflow) {
        LOG("opsem", WARN << "An operation returned null:" << I);
        setValue(I, Expr());
      } else {
        Expr is_carry = m_ctx.alu().doNot(
            m_ctx.alu().doAnd(is_overflow, is_underflow, 1 /* bitwidth */),
            1 /* bitwidth*/);
        setValue(I, createArithmeticWithOverflowRecord(
                        sub_res, is_carry, ty->getScalarSizeInBits(),
                        getCarryBitPadWidth(I)));
      }
    } break;
    case Intrinsic::usub_with_overflow: {
      Type *ty = I.getOperand(0)->getType();
      Expr op0;
      Expr op1;
      GetOpExprs(I, op0, op1);
>>>>>>> 0740f614

      // assume doSub has same bitwidth as Op0
      Expr sub_res = m_ctx.alu().doSub(op0, op1, ty->getScalarSizeInBits());
      Expr is_underflow =
          m_ctx.alu().IsUsubNoUnderflow(op0, op1, ty->getScalarSizeInBits());
<<<<<<< HEAD
      Expr is_carry = m_ctx.alu().doNot(is_underflow, 1 /* bitwidth */);
      Expr carry_1bv = m_ctx.alu().boolToBv1(is_carry);
      setValue(I, createArithmeticWithOverflowRecord(sub_res, carry_1bv,
                                                     getCarryBitPadWidth(I)));
    } break;
    case Intrinsic::smul_with_overflow: {
      Type *ty = I.getOperand(0)->getType();
      Expr op0 = lookup(*I.getOperand(0));
      Expr op1 = lookup(*I.getOperand(1));
=======
      if (!sub_res || !is_underflow) {
        LOG("opsem", WARN << "An operation returned null:" << I);
        setValue(I, Expr());
      } else {
        Expr is_carry = m_ctx.alu().doNot(is_underflow, 1 /* bitwidth */);
        setValue(I, createArithmeticWithOverflowRecord(
                        sub_res, is_carry, ty->getScalarSizeInBits(),
                        getCarryBitPadWidth(I)));
      }
    } break;
    case Intrinsic::smul_with_overflow: {
      Type *ty = I.getOperand(0)->getType();
      Expr op0;
      Expr op1;
      GetOpExprs(I, op0, op1);
>>>>>>> 0740f614

      // assume doMul has same bitwidth as Op0
      Expr mul_res = m_ctx.alu().doMul(op0, op1, ty->getScalarSizeInBits());
      Expr is_overflow =
          m_ctx.alu().IsSmulNoOverflow(op0, op1, ty->getScalarSizeInBits());
      Expr is_underflow =
          m_ctx.alu().IsBmulNoUnderflow(op0, op1, ty->getScalarSizeInBits());
<<<<<<< HEAD
      Expr is_carry = m_ctx.alu().doNot(
          m_ctx.alu().doAnd(is_overflow, is_underflow, 1 /* bitwidth */),
          1 /* bitwidth*/);
      Expr carry_1bv = m_ctx.alu().boolToBv1(is_carry);
      setValue(I, createArithmeticWithOverflowRecord(mul_res, carry_1bv,
                                                     getCarryBitPadWidth(I)));
    } break;
    case Intrinsic::umul_with_overflow: {
      Type *ty = I.getOperand(0)->getType();
      Expr op0 = lookup(*I.getOperand(0));
      Expr op1 = lookup(*I.getOperand(1));
=======
      if (!mul_res || !is_overflow || !is_underflow) {
        LOG("opsem", WARN << "An operation returned null:" << I);
        setValue(I, Expr());
      } else {
        Expr is_carry = m_ctx.alu().doNot(
            m_ctx.alu().doAnd(is_overflow, is_underflow, 1 /* bitwidth */),
            1 /* bitwidth*/);
        setValue(I, createArithmeticWithOverflowRecord(
                        mul_res, is_carry, ty->getScalarSizeInBits(),
                        getCarryBitPadWidth(I)));
      }
    } break;
    case Intrinsic::umul_with_overflow: {
      Type *ty = I.getOperand(0)->getType();
      Expr op0;
      Expr op1;
      GetOpExprs(I, op0, op1);
>>>>>>> 0740f614

      // assume doMul has same bitwidth as Op0
      Expr mul_res = m_ctx.alu().doMul(op0, op1, ty->getScalarSizeInBits());
      Expr is_overflow =
          m_ctx.alu().IsUmulNoOverflow(op0, op1, ty->getScalarSizeInBits());
<<<<<<< HEAD
      Expr is_carry = m_ctx.alu().doNot(
          m_ctx.alu().doAnd(is_overflow, is_overflow, 1 /* bitwidth */),
          1 /* bitwidth*/);
      Expr carry_1bv = m_ctx.alu().boolToBv1(is_carry);
      setValue(I, createArithmeticWithOverflowRecord(mul_res, carry_1bv,
                                                     getCarryBitPadWidth(I)));
=======
      if (!mul_res || !is_overflow) {
        LOG("opsem", WARN << "An operation returned null:" << I);
        setValue(I, Expr());
      } else {
        Expr is_carry = m_ctx.alu().doNot(
            m_ctx.alu().doAnd(is_overflow, is_overflow, 1 /* bitwidth */),
            1 /* bitwidth*/);
        setValue(I, createArithmeticWithOverflowRecord(
                        mul_res, is_carry, ty->getScalarSizeInBits(),
                        getCarryBitPadWidth(I)));
      }
>>>>>>> 0740f614
    } break;
    default:
      // interpret by non-determinism (and a warning)
      if (!I.getType()->isVoidTy())
        setValue(I, Expr());
    }
  }

<<<<<<< HEAD
=======
  void GetOpExprs(const IntrinsicInst &I, Expr &op0, Expr &op1) {
    op0 = lookup(*I.getOperand(0));
    op1 = lookup(*I.getOperand(1));
  }

>>>>>>> 0740f614
  unsigned getCarryBitPadWidth(IntrinsicInst &I) {
    const DataLayout &DL = m_sem.getDataLayout();
    Type *curTy = I.getType();
    auto *STy = dyn_cast<StructType>(curTy);
    const StructLayout *SL = DL.getStructLayout(STy);
    auto struc_size_in_bits = SL->getSizeInBits();
    auto offset_in_bits = SL->getElementOffsetInBits(1);
    auto carry_size_in_bits = (STy->getElementType(1))->getScalarSizeInBits();
    return struc_size_in_bits - offset_in_bits - carry_size_in_bits;
  }

  Expr createArithmeticWithOverflowRecord(Expr &opResult, Expr &carryBit,
<<<<<<< HEAD
                                          unsigned carryBitPadwidth) {
    Expr carry = m_ctx.alu().Concat(m_ctx.alu().si(0U, carryBitPadwidth), carryBit);
    return m_ctx.alu().Concat(carry, opResult);
=======
                                          unsigned opResultBitWidth,
                                          unsigned carryBitPadwidth) {
    Expr carry = m_ctx.alu().Concat(
        {m_ctx.alu().si(0U, carryBitPadwidth), carryBitPadwidth},
        {carryBit, 1});
    return m_ctx.alu().Concat({carry, carryBitPadwidth},
                              {opResult, opResultBitWidth});
>>>>>>> 0740f614
  }

  void visitDbgDeclareInst(DbgDeclareInst &I) { /* nothing */
  }
  void visitDbgValueInst(DbgValueInst &I) { /* nothing */
  }
  void visitDbgInfoIntrinsic(DbgInfoIntrinsic &I) { /* nothing */
  }

  void visitMemSetInst(MemSetInst &I) {
    Expr v = executeMemSetInst(*I.getDest(), *I.getValue(), *I.getLength(),
                               I.getAlignment(), m_ctx);
    if (!v)
      WARN << "skipped memset: " << I << "\n";
  }
  void visitMemCpyInst(MemCpyInst &I) {
    executeMemCpyInst(*I.getDest(), *I.getSource(), *I.getLength(),
                      I.getAlignment(), m_ctx);
  }

  void visitMemMoveInst(MemMoveInst &I) {
    LOG("opsem", errs() << "Skipping memmove: " << I << "\n";);
  }
  void visitMemTransferInst(MemTransferInst &I) {
    LOG("opsem", errs() << "Unknown memtransfer: " << I << "\n";);
    llvm_unreachable(nullptr);
  }

  void visitMemIntrinsic(MemIntrinsic &I) {
    LOG("opsem", errs() << "Unknown memory intrinsic: " << I << "\n";);
    llvm_unreachable(nullptr);
  }

  void visitVAStartInst(VAStartInst &I) { llvm_unreachable(nullptr); }
  void visitVAEndInst(VAEndInst &I) { llvm_unreachable(nullptr); }
  void visitVACopyInst(VACopyInst &I) { llvm_unreachable(nullptr); }

  void visitUnreachableInst(UnreachableInst &I) { /* do nothing */
  }

  void visitShl(BinaryOperator &I) {
    Type *ty = I.getType();
    if (ty->isVectorTy()) {
      llvm_unreachable(nullptr);
    }

    Expr op0 = lookup(*I.getOperand(0));
    Expr op1 = lookup(*I.getOperand(1));
    Expr res;

    if (op0 && op1) {
      res = mk<BSHL>(op0, op1);
    }

    setValue(I, res);
  }

  void visitLShr(BinaryOperator &I) {
    Type *ty = I.getType();
    if (ty->isVectorTy()) {
      llvm_unreachable(nullptr);
    }

    Expr op0 = lookup(*I.getOperand(0));
    Expr op1 = lookup(*I.getOperand(1));
    Expr res;

    if (op0 && op1) {
      res = mk<BLSHR>(op0, op1);
    }

    setValue(I, res);
  }

  void visitAShr(BinaryOperator &I) {
    Type *ty = I.getType();
    if (ty->isVectorTy()) {
      llvm_unreachable(nullptr);
    }

    Expr op0 = lookup(*I.getOperand(0));
    Expr op1 = lookup(*I.getOperand(1));
    Expr res;

    if (op0 && op1) {
      res = mk<BASHR>(op0, op1);
    }

    setValue(I, res);
  }

  void visitVAArgInst(VAArgInst &I) { llvm_unreachable(nullptr); }

  void visitExtractElementInst(ExtractElementInst &I) {
    llvm_unreachable(nullptr);
  }
  void visitInsertElementInst(InsertElementInst &I) {
    llvm_unreachable(nullptr);
  }
  void visitShuffleVectorInst(ShuffleVectorInst &I) {
    llvm_unreachable(nullptr);
  }

  void visitExtractValueInst(ExtractValueInst &I) {
    if (!I.hasIndices()) {
      ERR << I;
      llvm_unreachable("At least one index must be specified.");
    }
    Expr val = executeExtractValueInst(I.getType(), *I.getAggregateOperand(),
                                       I.getIndices(), m_ctx);
    setValue(I, val);
  }

  Expr executeExtractValueInst(Type *retTy, Value &aggValue,
                               ArrayRef<unsigned> indices,
                               Bv2OpSemContext &ctx) {
    Expr aggOp = lookup(aggValue);
    if (!aggOp) {
      return Expr();
    }
    // compute the offsets: begin and end of bits to extract from aggOp
    const DataLayout DL = m_sem.getDataLayout();
    Type *curTy = aggValue.getType();
    uint64_t begin = 0, end = 0;
    for (unsigned idx : indices) {
      if (auto *STy = dyn_cast<StructType>(curTy)) {
        // current struct agg type
        const StructLayout *SL = DL.getStructLayout(STy);
        curTy = STy->getElementType(idx);
        begin += SL->getElementOffsetInBits(idx);
      } else if (auto *ATy = dyn_cast<ArrayType>(curTy)) {
        // handle array agg type
        curTy = ATy->getElementType();
        uint64_t EltSize = DL.getTypeSizeInBits(curTy);
        begin += idx * EltSize;
      } else {
        errs() << "Unhandled aggregate type to extract from: " << *curTy
               << "\n";
        llvm_unreachable(nullptr);
      }
    }
    assert(curTy->getTypeID() == retTy->getTypeID());
    end = begin + DL.getTypeSizeInBits(retTy) - 1;
<<<<<<< HEAD
    Expr res = m_ctx.alu().Extract(aggOp, begin, end);
=======
    Expr res = m_ctx.alu().Extract(
        {aggOp, aggValue.getType()->getScalarSizeInBits()}, begin, end);
>>>>>>> 0740f614
    // ensure that result is a pointer type after it has been extracted from the
    // struct
    if (retTy->isPointerTy())
      res = ctx.mem().inttoptr(res, *DL.getIntPtrType(retTy), *retTy);
    return res;
  }

  void visitInsertValueInst(InsertValueInst &I) {
    if (!I.hasIndices()) {
      ERR << I;
      llvm_unreachable("At least one index must be specified.");
    }
    Expr val = executeInsertValueInst(*I.getAggregateOperand(),
                                      *I.getInsertedValueOperand(),
                                      I.getIndices(), m_ctx);
    setValue(I, val);
  }

  Expr executeInsertValueInst(Value &aggVal, Value &insertedVal,
                              ArrayRef<unsigned> indices,
                              Bv2OpSemContext &ctx) {
    Expr aggOp = lookup(aggVal);
    Expr insertedOp = lookup(insertedVal);
    if (!aggOp || !insertedOp) {
      return Expr();
    }
    // compute the offsets: begin and end of bits to extract from aggOp
    const DataLayout DL = m_sem.getDataLayout();
    Type *curTy = aggVal.getType();
    uint64_t begin = 0, end = 0;
    for (unsigned idx : indices) {
      if (auto *STy = dyn_cast<StructType>(curTy)) {
        // current struct agg type
        const StructLayout *SL = DL.getStructLayout(STy);
        curTy = STy->getElementType(idx);
        begin += SL->getElementOffsetInBits(idx);
      } else if (auto *ATy = dyn_cast<ArrayType>(curTy)) {
        // handle array agg type
        curTy = ATy->getElementType();
        uint64_t EltSize = DL.getTypeSizeInBits(curTy);
        begin += idx * EltSize;
      } else {
        errs() << "Unhandled aggregate type to insert into" << *curTy << "\n";
        llvm_unreachable(nullptr);
      }
    }
    unsigned insertSize = DL.getTypeSizeInBits(insertedVal.getType());
    if (insertSize != DL.getTypeSizeInBits(curTy)) {
      llvm_unreachable("inserted value width not matched!");
    }
    unsigned aggSize = DL.getTypeSizeInBits(aggVal.getType());
    end = begin + insertSize - 1;

    Expr ret = insertedOp;
    if (insertedVal.getType()->isPointerTy())
      ret = m_ctx.ptrtoint(insertedOp, *insertedVal.getType(),
                           *DL.getIntPtrType(insertedVal.getType()));

    if (begin > 0)
<<<<<<< HEAD
      ret = m_ctx.alu().Concat(ret, m_ctx.alu().Extract(aggOp, 0, begin - 1));

    if (end < aggSize - 1)
      ret = m_ctx.alu().Concat(m_ctx.alu().Extract(aggOp, end + 1, aggSize - 1), ret);
=======
      ret = m_ctx.alu().Concat(
          {ret, insertedVal.getType()->getScalarSizeInBits()},
          {m_ctx.alu().Extract({aggOp, aggVal.getType()->getScalarSizeInBits()},
                               0, begin - 1),
           begin});

    if (end < aggSize - 1)
      ret = m_ctx.alu().Concat(
          {m_ctx.alu().Extract({aggOp, aggVal.getType()->getScalarSizeInBits()},
                               end + 1, aggSize - 1),
           aggSize - end - 1},
          {ret, insertedVal.getType()->getScalarSizeInBits()});
>>>>>>> 0740f614

    return ret;
  }

  void visitInstruction(Instruction &I) {
    ERR << I;
    llvm_unreachable("No semantics to this instruction yet!");
  }

  Expr executeSelectInst(Expr cond, Expr op0, Expr op1, Type *ty,
                         Bv2OpSemContext &ctx) {
    if (ty->isVectorTy()) {
      llvm_unreachable(nullptr);
    }
    if (!(cond && op0 && op1))
      return Expr(0);

    // -- push ite over a struct
    if (strct::isStructVal(op0))
      return strct::push_ite_struct(cond, op0, op1);
    // -- push ite over a lambda
    return bind::lite(cond, op0, op1);
  }

  Expr executeTruncInst(const Value &v, const Type &ty, Bv2OpSemContext &ctx) {
    if (v.getType()->isVectorTy()) {
      llvm_unreachable(nullptr);
    }

    Expr op0 = lookup(v);
    if (!op0)
      return Expr();

    return ctx.alu().doTrunc(op0, m_sem.sizeInBits(ty));
  }

  Expr executeZExtInst(const Value &v, const Type &ty, Bv2OpSemContext &ctx) {
    if (v.getType()->isVectorTy()) {
      llvm_unreachable(nullptr);
    }

    Expr op0 = lookup(v);
    if (!op0)
      return Expr();
    return ctx.alu().doZext(op0, m_sem.sizeInBits(ty), m_sem.sizeInBits(v));
  }

  Expr executeSExtInst(const Value &v, const Type &ty, Bv2OpSemContext &ctx) {
    if (v.getType()->isVectorTy()) {
      llvm_unreachable(nullptr);
    }

    Expr op0 = lookup(v);
    if (!op0)
      return Expr();
    return ctx.alu().doSext(op0, m_sem.sizeInBits(ty), m_sem.sizeInBits(v));
  }

  Expr executeICMP_EQ(Expr op0, Expr op1, Type *ty, Bv2OpSemContext &ctx) {
    switch (ty->getTypeID()) {
    case Type::IntegerTyID:
      return ctx.alu().doEq(op0, op1, ty->getScalarSizeInBits());
    case Type::PointerTyID:
      return ctx.mem().ptrEq(op0, op1);
    default:
      errs() << "Unhandled ICMP_EQ predicate: " << *ty << "\n";
      llvm_unreachable(nullptr);
    }
    llvm_unreachable(nullptr);
  }

  Expr executeICMP_NE(Expr op0, Expr op1, Type *ty, Bv2OpSemContext &ctx) {
    switch (ty->getTypeID()) {
    case Type::IntegerTyID:
      return ctx.alu().doNe(op0, op1, ty->getScalarSizeInBits());
    case Type::PointerTyID:
      return ctx.mem().ptrNe(op0, op1);
    default:
      errs() << "Unhandled ICMP_NE predicate: " << *ty << "\n";
      llvm_unreachable(nullptr);
    }
    llvm_unreachable(nullptr);
  }

  Expr executeICMP_ULT(Expr op0, Expr op1, Type *ty, Bv2OpSemContext &ctx) {
    switch (ty->getTypeID()) {
    case Type::IntegerTyID:
      return ctx.alu().doUlt(op0, op1, ty->getScalarSizeInBits());
    case Type::PointerTyID:
      return ctx.mem().ptrUlt(op0, op1);
    default:
      errs() << "Unhandled ICMP_ULT predicate: " << *ty << "\n";
      llvm_unreachable(nullptr);
    }
    llvm_unreachable(nullptr);
  }

  Expr executeICMP_SLT(Expr op0, Expr op1, Type *ty, Bv2OpSemContext &ctx) {
    switch (ty->getTypeID()) {
    case Type::IntegerTyID:
      return ctx.alu().doSlt(op0, op1, ty->getScalarSizeInBits());
    case Type::PointerTyID:
      return ctx.mem().ptrSlt(op0, op1);
    default:
      errs() << "Unhandled ICMP_SLT predicate: " << *ty << "\n";
      llvm_unreachable(nullptr);
    }
    llvm_unreachable(nullptr);
  }

  Expr executeICMP_UGT(Expr op0, Expr op1, Type *ty, Bv2OpSemContext &ctx) {
    switch (ty->getTypeID()) {
    case Type::IntegerTyID:
      return ctx.alu().doUgt(op0, op1, ty->getScalarSizeInBits());
    case Type::PointerTyID:
      return ctx.mem().ptrUgt(op0, op1);
    default:
      errs() << "Unhandled ICMP_UGT predicate: " << *ty << "\n";
      llvm_unreachable(nullptr);
    }
    llvm_unreachable(nullptr);
  }

  Expr executeICMP_SGT(Expr op0, Expr op1, Type *ty, Bv2OpSemContext &ctx) {

    switch (ty->getTypeID()) {
    case Type::IntegerTyID:
      return ctx.alu().doSgt(op0, op1, ty->getScalarSizeInBits());
    case Type::PointerTyID:
      return ctx.mem().ptrSgt(op0, op1);
    default:
      errs() << "Unhandled ICMP_SGT predicate: " << *ty << "\n";
      llvm_unreachable(nullptr);
    }
    llvm_unreachable(nullptr);
  }

  Expr executeICMP_ULE(Expr op0, Expr op1, Type *ty, Bv2OpSemContext &ctx) {
    switch (ty->getTypeID()) {
    case Type::IntegerTyID:
      return ctx.alu().doUle(op0, op1, ty->getScalarSizeInBits());
    case Type::PointerTyID:
      return ctx.mem().ptrUle(op0, op1);
    default:
      errs() << "Unhandled ICMP_ULE predicate: " << *ty << "\n";
      llvm_unreachable(nullptr);
    }
    llvm_unreachable(nullptr);
  }

  Expr executeICMP_SLE(Expr op0, Expr op1, Type *ty, Bv2OpSemContext &ctx) {
    switch (ty->getTypeID()) {
    case Type::IntegerTyID:
      return ctx.alu().doSle(op0, op1, ty->getScalarSizeInBits());
    case Type::PointerTyID:
      return ctx.mem().ptrSle(op0, op1);
    default:
      errs() << "Unhandled ICMP_SLE predicate: " << *ty << "\n";
      llvm_unreachable(nullptr);
    }
    llvm_unreachable(nullptr);
  }

  Expr executeICMP_UGE(Expr op0, Expr op1, Type *ty, Bv2OpSemContext &ctx) {
    switch (ty->getTypeID()) {
    case Type::IntegerTyID:
      return ctx.alu().doUge(op0, op1, ty->getScalarSizeInBits());
    case Type::PointerTyID:
      return ctx.mem().ptrUge(op0, op1);
    default:
      errs() << "Unhandled ICMP_SLE predicate: " << *ty << "\n";
      llvm_unreachable(nullptr);
    }
    llvm_unreachable(nullptr);
  }

  Expr executeICMP_SGE(Expr op0, Expr op1, Type *ty, Bv2OpSemContext &ctx) {
    switch (ty->getTypeID()) {
    case Type::IntegerTyID:
      return ctx.alu().doSge(op0, op1, ty->getScalarSizeInBits());
    case Type::PointerTyID:
      return ctx.mem().ptrSge(op0, op1);
    default:
      errs() << "Unhandled ICMP_SGE predicate: " << *ty << "\n";
      llvm_unreachable(nullptr);
    }
    llvm_unreachable(nullptr);
  }

  Expr executePtrToIntInst(const Value &op, const Type *ty,
                           Bv2OpSemContext &ctx) {
    Expr res = lookup(op);
    if (!res)
      return Expr();
    return ctx.ptrtoint(res, *op.getType(), *ty);
  }

  Expr executeIntToPtrInst(const Value &op, const Type *ty,
                           Bv2OpSemContext &ctx) {
    Expr res = lookup(op);
    if (!res)
      return Expr();
    return ctx.inttoptr(res, *op.getType(), *ty);
  }

  Expr executeGEPOperation(const Value &ptr, gep_type_iterator it,
                           gep_type_iterator end, Bv2OpSemContext &ctx) {
    Expr addr = lookup(ptr);
    return addr ? ctx.gep(addr, it, end) : Expr();
  }

  Expr executeLoadInst(const Value &addr, unsigned alignment, const Type *ty,
                       Bv2OpSemContext &ctx) {
    Expr res;
    if (!ctx.getMemReadRegister())
      return res;

    // XXX avoid reading address if current read is from a scalar
    Expr op0 = ctx.isMemScalar() ? Expr(nullptr) : lookup(addr);
    res = ctx.loadValueFromMem(op0, *ty, alignment);
    ctx.setMemReadRegister(Expr());
    return res;
  }

  Expr executeStoreInst(const Value &val, const Value &addr, unsigned alignment,
                        Bv2OpSemContext &ctx) {

    if (!ctx.getMemReadRegister() || !ctx.getMemWriteRegister() ||
        m_sem.isSkipped(val)) {
      LOG("opsem",
          WARN << "skipping store to " << addr << " of " << val << "\n";);
      ctx.setMemReadRegister(Expr());
      ctx.setMemWriteRegister(Expr());
      return Expr();
    }

    Expr v = lookup(val);
    // XXX avoid reading address if current read is from a scalar
    Expr p = ctx.isMemScalar() ? Expr(nullptr) : lookup(addr);
    Expr res = ctx.storeValueToMem(v, p, *val.getType(), alignment);

    LOG("opsem",
        if (!res) WARN << "Failed store to " << addr << " of " << val << "\n";);

    ctx.setMemReadRegister(Expr());
    ctx.setMemWriteRegister(Expr());
    return res;
  }

  Expr executeMemSetInst(const Value &dst, const Value &val,
                         const Value &length, unsigned alignment,
                         Bv2OpSemContext &ctx) {
    if (!ctx.getMemReadRegister() || !ctx.getMemWriteRegister() ||
        m_sem.isSkipped(dst) || m_sem.isSkipped(val)) {
      LOG("opsem", WARN << "skipping memset because";
          if (m_sem.isSkipped(dst)) WARN << "\tskipped dst: " << dst;
          if (m_sem.isSkipped(val)) WARN << "\tskipped val: " << val;
          if (!ctx.getMemReadRegister()) WARN << "\tno read register set";
          if (!ctx.getMemWriteRegister()) WARN << "\tno write register set";);
      ctx.setMemReadRegister(Expr());
      ctx.setMemWriteRegister(Expr());
      return Expr();
    }

    if (ctx.isMemScalar()) {
      LOG("opsem", ERR << "memset to scalars is not supported";);
      llvm_unreachable(nullptr);
    }

    Expr res;
    Expr addr = lookup(dst);

    assert(val.getType()->isIntegerTy(8));
    Expr v = lookup(val);
    Expr len = lookup(length);
    if (v && addr) {
      if (const ConstantInt *ci = dyn_cast<const ConstantInt>(&length)) {
        res = m_ctx.MemSet(addr, v, ci->getZExtValue(), alignment);
      } else
        llvm_unreachable("Unsupported memset with symbolic length");
    }

    if (!res)
      LOG("opsem", WARN << "interpreting memset as noop\n";);

    ctx.setMemReadRegister(Expr());
    ctx.setMemWriteRegister(Expr());
    return res;
  }

  Expr executeMemCpyInst(const Value &dst, const Value &src,
                         const Value &length, unsigned alignment,
                         Bv2OpSemContext &ctx) {
    if (!ctx.getMemReadRegister() || !ctx.getMemWriteRegister() ||
        !ctx.getMemTrsfrReadReg() || m_sem.isSkipped(dst) ||
        m_sem.isSkipped(src)) {
      LOG("opsem",
          WARN << "skipping memcpy due to src argument: " << src << "\n";);
      ctx.setMemTrsfrReadReg(Expr());
      ctx.setMemReadRegister(Expr());
      ctx.setMemWriteRegister(Expr());
      return Expr();
    }

    if (ctx.isMemScalar())
      llvm_unreachable("memcpy to scalars is not supported");

    Expr res;
    Expr dstAddr = lookup(dst);
    Expr srcAddr = lookup(src);
    Expr len = lookup(length);
    if (dstAddr && srcAddr) {
      if (const ConstantInt *ci = dyn_cast<const ConstantInt>(&length)) {
        res = m_ctx.MemCpy(dstAddr, srcAddr, ci->getZExtValue(), alignment);
      } else
        LOG("opsem", WARN << "unsupported memcpy with symbolic length";);
    }

    if (!res)
      LOG("opsem", WARN << "interpreting memcpy as noop\n";);

    ctx.setMemTrsfrReadReg(Expr());
    ctx.setMemReadRegister(Expr());
    ctx.setMemWriteRegister(Expr());
    return res;
  }

  Expr executeBitCastInst(const Value &op, Type *ty, Bv2OpSemContext &ctx) {
    Type *opTy = op.getType();

    if (opTy->getTypeID() == Type::VectorTyID ||
        ty->getTypeID() == Type::VectorTyID)
      llvm_unreachable("Vector types are unsupported");

    Expr res = lookup(op);
    if (!res)
      return Expr();

    if (ty->isPointerTy())
      return res;

    if (ty->isIntegerTy()) {
      if (opTy->isFloatTy())
        llvm_unreachable("bitcast from float to int is not supported");
      else if (opTy->isDoubleTy())
        llvm_unreachable("bitcast from double to int is not supported");
      else if (opTy->isIntegerTy()) {
        return res;
      } else {
        llvm_unreachable("Invalid bitcast");
      }
    } else if (ty->isFloatTy()) {
      if (opTy->isIntegerTy())
        llvm_unreachable("bitcast to float not supported");
      else
        return res;
    } else if (ty->isDoubleTy()) {
      if (opTy->isIntegerTy())
        llvm_unreachable("bitcast to double not supported");
      else
        return res;
    }

    llvm_unreachable("Invalid bitcast");
  }

  void visitModule(Module &M) {
    LOG("opsem.module", errs() << M << "\n";);
    m_ctx.onModuleEntry(M);

    for (const Function &fn : M.functions()) {
      if (fn.hasAddressTaken()) {
        // XXX hard-coded. should be based on use
        // XXX some functions have their address taken for llvm.used
        if (fn.getName().equals("verifier.error") ||
            fn.getName().startswith("verifier.assume") ||
            fn.getName().equals("seahorn.fail") ||
            fn.getName().startswith("shadow.mem"))
          continue;
        if (m_sem.isSkipped(fn))
          continue;
        Expr symReg = m_ctx.mkRegister(fn);
        assert(symReg);
        setValue(fn, m_ctx.getMemManager()->falloc(fn));
      }
    }

    // -- allocate and layout globals
    for (const GlobalVariable &gv : M.globals()) {
      if (m_sem.isSkipped(gv))
        continue;
      if (gv.getSection().equals("llvm.metadata")) {
        LOG("opsem", WARN << "Skipping global variable marked "
                             "by llvm.metadata section: @"
                          << gv.getName(););
        continue;
      }
      Expr symReg = m_ctx.mkRegister(gv);
      assert(symReg);
      setValue(gv, m_ctx.getMemManager()->galloc(gv));
    }

    // initialize globals
    // must be done after allocations to deal with forward references
    for (const GlobalVariable &gv : M.globals()) {
      if (m_sem.isSkipped(gv))
        continue;
      if (gv.getSection().equals("llvm.metadata"))
        continue;
      m_ctx.mem().initGlobalVariable(gv);
    }

    LOG("opsem", m_ctx.getMemManager()->dumpGlobalsMap());
  }

  void visitBasicBlock(BasicBlock &BB) {
    Function &F = *BB.getParent();
    /// -- check if globals need to be initialized
    if (&F.getEntryBlock() == &BB) {
      if (F.getName().equals("main"))
        visitModule(*F.getParent());
      m_ctx.onFunctionEntry(*BB.getParent());
    }

    // read the error flag to make it live
    m_ctx.read(m_sem.errorFlag(BB));
  }
};

struct OpSemPhiVisitor : public InstVisitor<OpSemPhiVisitor>, OpSemVisitorBase {
  OpSemPhiVisitor(Bv2OpSemContext &ctx, Bv2OpSem &sem)
      : OpSemVisitorBase(ctx, sem) {}

  void visitBasicBlock(BasicBlock &BB) {
    // -- evaluate all phi-nodes atomically. First read all incoming
    // -- values, then update phi-nodes all together.
    llvm::SmallVector<Expr, 8> ops;

    auto curr = BB.begin();
    if (!isa<PHINode>(curr))
      return;

    // -- evaluate all incoming values in parallel
    for (; PHINode *phi = dyn_cast<PHINode>(curr); ++curr) {
      // skip phi nodes that are not tracked
      if (m_sem.isSkipped(*phi))
        continue;
      const Value &v = *phi->getIncomingValueForBlock(m_ctx.getPrevBb());
      ops.push_back(lookup(v));
    }

    // -- set values to all PHINode registers
    curr = BB.begin();
    for (unsigned i = 0; PHINode *phi = dyn_cast<PHINode>(curr); ++curr) {
      if (m_sem.isSkipped(*phi))
        continue;
      setValue(*phi, ops[i++]);
    }
  }
};
} // namespace details
} // namespace seahorn

namespace seahorn {
namespace details {
Bv2OpSemContext::Bv2OpSemContext(Bv2OpSem &sem, SymStore &values,
                                 ExprVector &side)
    : OpSemContext(values, side), m_sem(sem), m_func(nullptr), m_bb(nullptr),
      m_inst(nullptr), m_prev(nullptr), m_scalar(false) {
  zeroE = mkTerm<expr::mpz_class>(0UL, efac());
  oneE = mkTerm<expr::mpz_class>(1UL, efac());

  m_alu = mkBvOpSemAlu(*this);
  OpSemMemManager *mem = nullptr;
  if (UseFatMemory)
    mem = mkFatMemManager(m_sem, *this, PtrSize, WordSize, UseLambdas);
  else
    mem = mkRawMemManager(m_sem, *this, PtrSize, WordSize, UseLambdas);
  assert(mem);
  setMemManager(mem);
}

Bv2OpSemContext::Bv2OpSemContext(SymStore &values, ExprVector &side,
                                 const Bv2OpSemContext &o)
    : OpSemContext(values, side), m_sem(o.m_sem), m_func(o.m_func),
      m_bb(o.m_bb), m_inst(o.m_inst), m_prev(o.m_prev),
      m_readRegister(o.m_readRegister), m_writeRegister(o.m_writeRegister),
      m_scalar(o.m_scalar), m_trfrReadReg(o.m_trfrReadReg),
      m_fparams(o.m_fparams), m_ignored(o.m_ignored),
      m_registers(o.m_registers), m_alu(nullptr), m_memManager(nullptr),
      m_parent(&o), zeroE(o.zeroE), oneE(o.oneE), m_z3(o.m_z3),
      m_z3_simplifier(o.m_z3_simplifier) {
  setPathCond(o.getPathCond());
}

void Bv2OpSemContext::write(Expr v, Expr u) {
  if (SimplifyOnWrite) {
    ScopedStats _st_("opsem.simplify");
    if (!m_z3) {
      m_z3.reset(new EZ3(efac()));
      m_z3_simplifier.reset(new ZSimplifier<EZ3>(*m_z3));
    }

    ZParams<EZ3> params(*m_z3);
    params.set("ctrl_c", true);
    // params.set("timeout", 10000U /*ms*/);
    // params.set("flat", false);
    // params.set("ite_extra_rules", false /*default=false*/);
    // Expr _u = z3_simplify(*m_z3, u, params);

    Expr _u;

    if (strct::isStructVal(u)) {
      llvm::SmallVector<Expr, 8> kids;
      for (unsigned i = 0, sz = u->arity(); i < sz; ++i)
        kids.push_back(m_z3_simplifier->simplify(u->arg(i)));
      _u = strct::mk(kids);
    } else {
      _u = m_z3_simplifier->simplify(u);
    }

    LOG("opsem.simplify",
        //
        if (!isOpX<LAMBDA>(_u) && !isOpX<ITE>(_u) && dagSize(_u) > 100) {
          errs() << "Term after simplification:\n"
                 << m_z3->toSmtLib(_u) << "\n";
        });

    LOG("opsem.dump.subformulae",
        if ((isOpX<EQ>(_u) || isOpX<NEG>(_u)) && dagSize(_u) > 100) {
          static unsigned cnt = 0;
          std::ofstream file("assert." + std::to_string(++cnt) + ".smt2");
          file << m_z3->toSmtLibDecls(_u) << "\n";
          file << "(assert " << m_z3->toSmtLib(_u) << ")\n";
        });
    u = _u;
  }
  OpSemContext::write(v, u);
}
unsigned Bv2OpSemContext::ptrSzInBits() const {
  // XXX refactoring hack
  if (!m_parent && !m_memManager)
    return 32;

  return mem().ptrSzInBits();
}

void Bv2OpSemContext::setMemManager(OpSemMemManager *man) {
  m_memManager.reset(man);

  // TODO: move into MemManager
  expr::mpz_class val;
  switch (ptrSzInBits()) {
  case 64:
    // TODO: take alignment into account
    val = expr::mpz_class(0x000000000FFFFFFFU);
    break;
  case 32:
    // TODO: take alignment into account
    val = expr::mpz_class(0x0FFFFFFFU);
    break;
  default:
    LOG("opsem",
        errs() << "Unsupported pointer size: " << ptrSzInBits() << "\n";);
    llvm_unreachable("Unexpected pointer size");
  }
}

Expr Bv2OpSemContext::loadValueFromMem(Expr ptr, const llvm::Type &ty,
                                       uint32_t align) {
  assert(m_memManager);
  assert(getMemReadRegister());
  Expr res;
  if (isMemScalar())
    res = read(getMemReadRegister());
  else if (ptr) {
    auto mem = read(getMemReadRegister());
    return m_memManager->loadValueFromMem(ptr, mem, ty, align);
  }
  return res;
}

Expr Bv2OpSemContext::storeValueToMem(Expr val, Expr ptr, const llvm::Type &ty,
                                      uint32_t align) {
  assert(m_memManager);
  assert(getMemReadRegister());
  assert(getMemWriteRegister());

  Expr res;
  if (val && isMemScalar()) {
    res = val;
    write(getMemWriteRegister(), res);
  } else if (val && ptr) {
    Expr inMem = read(getMemReadRegister());
    res = m_memManager->storeValueToMem(val, ptr, inMem, ty, align);
    write(getMemWriteRegister(), res);
  }
  return res;
}

Expr Bv2OpSemContext::MemSet(Expr ptr, Expr val, unsigned len, uint32_t align) {
  assert(m_memManager);
  assert(getMemReadRegister());
  assert(getMemWriteRegister());
  Expr mem = read(getMemReadRegister());
  Expr res = m_memManager->MemSet(ptr, val, len, mem, align);
  write(getMemWriteRegister(), res);
  return res;
}

Expr Bv2OpSemContext::MemCpy(Expr dPtr, Expr sPtr, unsigned len,
                             uint32_t align) {
  assert(m_memManager);
  assert(getMemTrsfrReadReg());
  assert(getMemReadRegister());
  assert(getMemWriteRegister());
  Expr mem = read(getMemTrsfrReadReg());
  Expr res = m_memManager->MemCpy(dPtr, sPtr, len, mem, align);
  write(getMemWriteRegister(), res);
  return res;
}

Expr Bv2OpSemContext::MemFill(Expr dPtr, char *sPtr, unsigned len,
                              uint32_t align) {
  assert(m_memManager);
  assert(getMemReadRegister());
  assert(getMemWriteRegister());
  Expr mem = read(getMemReadRegister());
  Expr res = m_memManager->MemFill(dPtr, sPtr, len, mem, align);
  write(getMemWriteRegister(), res);
  return res;
}

Expr Bv2OpSemContext::inttoptr(Expr intValue, const Type &intTy,
                               const Type &ptrTy) const {
  return mem().inttoptr(intValue, intTy, ptrTy);
}

Expr Bv2OpSemContext::ptrtoint(Expr ptrValue, const Type &ptrTy,
                               const Type &intTy) const {
  return mem().ptrtoint(ptrValue, ptrTy, intTy);
}

Expr Bv2OpSemContext::gep(Expr ptr, gep_type_iterator it,
                          gep_type_iterator end) const {
  return mem().gep(ptr, it, end);
}

void Bv2OpSemContext::onFunctionEntry(const Function &fn) {
  mem().onFunctionEntry(fn);
}
void Bv2OpSemContext::onModuleEntry(const Module &M) {
  return mem().onModuleEntry(M);
}

void Bv2OpSemContext::onBasicBlockEntry(const BasicBlock &bb) {
  if (!m_func)
    m_func = bb.getParent();
  assert(m_func == bb.getParent());
  if (m_bb)
    m_prev = m_bb;
  m_bb = &bb;
  m_inst = bb.begin();
}

void Bv2OpSemContext::declareRegister(Expr v) { m_registers.insert(v); }
bool Bv2OpSemContext::isKnownRegister(Expr v) { return m_registers.count(v); }

Expr Bv2OpSemContext::mkRegister(const llvm::BasicBlock &bb) {
  if (Expr r = getRegister(bb))
    return r;
  Expr reg = bind::boolConst(mkTerm<const BasicBlock *>(&bb, efac()));
  declareRegister(reg);
  m_valueToRegister.insert(std::make_pair(&bb, reg));
  return reg;
}

Expr Bv2OpSemContext::mkPtrRegisterSort(const Instruction &inst) const {
  return mem().mkPtrRegisterSort(inst);
}

Expr Bv2OpSemContext::mkPtrRegisterSort(const Function &fn) const {
  return mem().mkPtrRegisterSort(fn);
}

Expr Bv2OpSemContext::mkPtrRegisterSort(const GlobalVariable &gv) const {
  return mem().mkPtrRegisterSort(gv);
}

Expr Bv2OpSemContext::mkMemRegisterSort(const Instruction &inst) const {
  return mem().mkMemRegisterSort(inst);
}

Expr Bv2OpSemContext::mkRegister(const llvm::Instruction &inst) {
  if (Expr r = getRegister(inst))
    return r;
  Expr reg;
  // everything else is mapped to a symbolic register with a
  // non-deterministic initial value
  Expr v = mkTerm<const Value *>(&inst, efac());

  // pseudo register corresponding to memory blocks
  const Value *scalar = nullptr;
  if (isShadowMem(inst, &scalar)) {
    // if memory is single cell, allocate regular register
    if (scalar) {
      assert(scalar->getType()->isPointerTy());
      Type &eTy = *cast<PointerType>(scalar->getType())->getElementType();
      // -- create a constant with the name v[scalar]
      if (eTy.isPointerTy()) {
        reg = bind::mkConst(
            op::array::select(v, mkTerm<const Value *>(scalar, efac())),
            mem().ptrSort());
      } else {
        reg = bind::mkConst(
            op::array::select(v, mkTerm<const Value *>(scalar, efac())),
            alu().intTy(m_sem.sizeInBits(eTy)));
      }
    }

    // if tracking memory content, create array-valued register for
    // the pseudo-assignment
    else { //(true /*m_trackLvl >= MEM*/) {
      reg = bind::mkConst(v, mkMemRegisterSort(inst));
    }
  } else {
    const Type &ty = *inst.getType();
    switch (ty.getTypeID()) {
    case Type::IntegerTyID:
    case Type::StructTyID: // treat aggregate types in register as int
      reg = bind::mkConst(v, alu().intTy(m_sem.sizeInBits(ty)));
      break;
    case Type::PointerTyID:
      reg = bind::mkConst(v, mkPtrRegisterSort(inst));
      break;
    default:
      ERR << "unhandled type: " << ty << " of " << inst << "\n";
      llvm_unreachable(nullptr);
    }
  }
  assert(reg);
  declareRegister(reg);
  m_valueToRegister.insert(std::make_pair(&inst, reg));
  return reg;
}

Expr Bv2OpSemContext::mkRegister(const llvm::Function &fn) {
  if (Expr r = getRegister(fn))
    return r;

  Expr reg;
  Expr v = mkTerm<const Value *>(&fn, efac());

  reg = bind::mkConst(v, mkPtrRegisterSort(fn));
  declareRegister(reg);
  m_valueToRegister.insert(std::make_pair(&fn, reg));
  return reg;
}

Expr Bv2OpSemContext::mkRegister(const llvm::GlobalVariable &gv) {
  if (Expr r = getRegister(gv))
    return r;
  Expr reg;
  Expr v = mkTerm<const Value *>(&gv, efac());

  reg = bind::mkConst(v, mkPtrRegisterSort(gv));
  declareRegister(reg);
  m_valueToRegister.insert(std::make_pair(&gv, reg));
  return reg;
}

Expr Bv2OpSemContext::mkRegister(const llvm::Value &v) {
  if (auto const *bb = dyn_cast<llvm::BasicBlock>(&v)) {
    return mkRegister(*bb);
  }
  if (auto const *inst = dyn_cast<llvm::Instruction>(&v)) {
    return mkRegister(*inst);
  }
  if (auto const *fn = dyn_cast<llvm::Function>(&v)) {
    return mkRegister(*fn);
  }
  if (auto const *gv = dyn_cast<llvm::GlobalVariable>(&v)) {
    return mkRegister(*gv);
  }
  ERR << "cannot make symbolic register for " << v << "\n";
  llvm_unreachable(nullptr);
}

Expr Bv2OpSemContext::getConstantValue(const llvm::Constant &c) {
  // -- easy common cases
  if (isa<ConstantPointerNull>(&c)) {
    return mem().nullPtr();
  } else if (const ConstantInt *ci = dyn_cast<const ConstantInt>(&c)) {
    if (ci->getType()->isIntegerTy(1))
      return ci->isOne() ? alu().si(1U, 1) : alu().si(0U, 1);
    else if (ci->isZero())
      return alu().si(0U, m_sem.sizeInBits(c));
    else if (ci->isOne())
      return alu().si(1U, m_sem.sizeInBits(c));

    expr::mpz_class k = toMpz(ci->getValue());
    return alu().si(k, m_sem.sizeInBits(c));
  }

  if (c.getType()->isIntegerTy()) {
    ConstantExprEvaluator ce(m_sem.getDataLayout());
    auto GVO = ce.evaluate(&c);
    if (GVO.hasValue()) {
      GenericValue gv = GVO.getValue();
      expr::mpz_class k = toMpz(gv.IntVal);
      return alu().si(k, m_sem.sizeInBits(c));
    }
  } else if (c.getType()->isStructTy()) {
    ConstantExprEvaluator ce(m_sem.getDataLayout());
    auto GVO = ce.evaluate(&c);
    if (GVO.hasValue()) {
      GenericValue gv = GVO.getValue();
      if (!gv.AggregateVal.empty()) {
        auto aggBvO = m_sem.agg(c.getType(), gv.AggregateVal, *this);
        if (aggBvO.hasValue()) {
          const APInt &aggBv = aggBvO.getValue();
          expr::mpz_class k = toMpz(aggBv);
          return alu().si(k, aggBv.getBitWidth());
        }
      }
    }
    LOG("opsem", WARN << "unhandled constant struct " << c;);
  } else if (c.getType()->isPointerTy()) {
    LOG("opsem", WARN << "unhandled constant pointer " << c;);
  } else {
    LOG("opsem", WARN << "unhandled constant " << c;);
  }
  return Expr();
}

std::pair<char *, unsigned>
Bv2OpSemContext::getGlobalVariableInitValue(const llvm::GlobalVariable &gv) {
  return m_memManager->getGlobalVariableInitValue(gv);
}
} // namespace details

Bv2OpSem::Bv2OpSem(ExprFactory &efac, Pass &pass, const DataLayout &dl,
                   TrackLevel trackLvl)
    : OperationalSemantics(efac), m_pass(pass), m_trackLvl(trackLvl),
      m_td(&dl) {
  m_canFail = pass.getAnalysisIfAvailable<CanFail>();
  auto *p = pass.getAnalysisIfAvailable<TargetLibraryInfoWrapperPass>();
  if (p)
    m_tli = &p->getTLI();

  // -- hack to get ENode::dump() to compile by forcing a use
  LOG("dump.debug", trueE->dump(););
}

OpSemContextPtr Bv2OpSem::mkContext(SymStore &values, ExprVector &side) {
  return OpSemContextPtr(
      new seahorn::details::Bv2OpSemContext(*this, values, side));
}

Bv2OpSem::Bv2OpSem(const Bv2OpSem &o)
    : OperationalSemantics(o), m_pass(o.m_pass), m_trackLvl(o.m_trackLvl),
      m_td(o.m_td), m_canFail(o.m_canFail) {}

Expr Bv2OpSem::errorFlag(const BasicBlock &BB) {
  // -- if BB belongs to a function that cannot fail, errorFlag is always false
  if (m_canFail && !m_canFail->canFail(BB.getParent()))
    return falseE;
  return this->OperationalSemantics::errorFlag(BB);
}

void Bv2OpSem::exec(const BasicBlock &bb,
                    seahorn::details::Bv2OpSemContext &ctx) {
  ctx.onBasicBlockEntry(bb);

  seahorn::details::OpSemVisitor v(ctx, *this);
  v.visitBasicBlock(const_cast<BasicBlock &>(bb));
  // skip PHI instructions
  for (; isa<PHINode>(ctx.getCurrentInst()); ++ctx)
    ;

  while (intraStep(ctx)) {
    /* do nothing */;
  }
}

void Bv2OpSem::execPhi(const BasicBlock &bb, const BasicBlock &from,
                       seahorn::details::Bv2OpSemContext &ctx) {
  ctx.onBasicBlockEntry(bb);
  ctx.setPrevBb(from);
  intraPhi(ctx);
}

Expr Bv2OpSem::symbolicIndexedOffset(gep_type_iterator TI, gep_type_iterator TE,
                                     seahorn::details::Bv2OpSemContext &ctx) {
  unsigned ptrSz = pointerSizeInBits();

  // numeric offset
  uint64_t noffset = 0;
  // symbolic offset
  Expr soffset;

  for (; TI != TE; ++TI) {
    Value *CurVal = TI.getOperand();
    if (StructType *STy = TI.getStructTypeOrNull()) {
      unsigned fieldNo = cast<ConstantInt>(CurVal)->getZExtValue();
      noffset += fieldOff(STy, fieldNo);
    } else {
      assert(TI.isSequential());
      unsigned sz = storageSize(TI.getIndexedType());
      if (ConstantInt *ci = dyn_cast<ConstantInt>(CurVal)) {
        int64_t arrayIdx = ci->getSExtValue();
        noffset += (uint64_t)arrayIdx * sz;
      } else {
        Expr a = getOperandValue(*CurVal, ctx);
        assert(a);
        a = mk<BMUL>(a, bv::bvnum(sz, ptrSz, m_efac));
        soffset = (soffset ? mk<BADD>(soffset, a) : a);
      }
    }
  }

  Expr res;
  if (noffset > 0)
    res = bv::bvnum(/* cast to make clang on osx happy */
                    (unsigned long int)noffset, ptrSz, m_efac);
  if (soffset)
    res = res ? mk<BADD>(soffset, res) : soffset;

  if (!res) {
    assert(noffset == 0);
    assert(!soffset);
    res = bv::bvnum((unsigned long int)noffset, ptrSz, m_efac);
  }

  return res;
}

unsigned Bv2OpSem::pointerSizeInBits() const {
  return m_td->getPointerSizeInBits();
}

uint64_t Bv2OpSem::sizeInBits(const llvm::Type &t) const {
  return m_td->getTypeSizeInBits(const_cast<llvm::Type *>(&t));
}

uint64_t Bv2OpSem::sizeInBits(const llvm::Value &v) const {
  return sizeInBits(*v.getType());
}

unsigned Bv2OpSem::storageSize(const llvm::Type *t) const {
  return m_td->getTypeStoreSize(const_cast<Type *>(t));
}

unsigned Bv2OpSem::fieldOff(const StructType *t, unsigned field) const {
  return m_td->getStructLayout(const_cast<StructType *>(t))
      ->getElementOffset(field);
}

Expr Bv2OpSem::getOperandValue(const Value &v,
                               seahorn::details::Bv2OpSemContext &ctx) {
  Expr res;
  if (auto *bb = dyn_cast<BasicBlock>(&v)) {
    Expr reg = ctx.getRegister(*bb);
    if (reg)
      res = ctx.read(reg);
  } else if (auto *fn = dyn_cast<Function>(&v)) {
    if (Expr reg = ctx.getRegister(*fn)) {
      res = ctx.read(reg);
    } else
      res = ctx.getConstantValue(*fn);
  } else if (auto *gv = dyn_cast<GlobalVariable>(&v)) {
    if (Expr reg = ctx.getRegister(*gv)) {
      res = ctx.read(reg);
    } else
      res = ctx.getConstantValue(*gv);
  } else if (auto *cv = dyn_cast<Constant>(&v)) {
    res = ctx.getConstantValue(*cv);
    LOG("opsem", if (!res) WARN << "Failed to evaluate a constant " << v;);
  } else {
    Expr reg = ctx.getRegister(v);
    if (reg)
      res = ctx.read(reg);
    else
      WARN << "Failed to get register for: " << v << "\n";
  }
  return res;
}

bool Bv2OpSem::isSymReg(Expr v, seahorn::details::Bv2OpSemContext &C) {
  if (this->OperationalSemantics::isSymReg(v))
    return true;

  if (C.isKnownRegister(v))
    return true;

  // TODO: memStart and memEnd

  // a symbolic register is any expression that resolves to an
  // llvm::Value XXX it might be better to register registers with a
  // SymStore and XXX let register be only expressions that are
  // explicitly marked as registers
  if (!isOpX<FAPP>(v))
    return false;

  Expr u = bind::fname(v);
  u = bind::fname(u);
  if (isOpX<VALUE>(u))
    return true;

  errs() << "Unexpected symbolic value: " << *v << "\n";
}

const Value &Bv2OpSem::conc(Expr v) const {
  assert(isOpX<FAPP>(v));
  // name of the app
  Expr u = bind::fname(v);
  // name of the fdecl
  u = bind::fname(u);
  assert(isOpX<VALUE>(v));
  return *getTerm<const Value *>(v);
}

bool Bv2OpSem::isSkipped(const Value &v) const {
  if (!OperationalSemantics::isTracked(v))
    return true;
  // skip shadow.mem instructions if memory is not a unique scalar
  // and we are now ignoring memory instructions
  const Value *scalar = nullptr;
  if (isShadowMem(v, &scalar)) {
    return scalar == nullptr && m_trackLvl < MEM;
  }

  const Type *ty = v.getType();
  if (ty->isPointerTy()) {
    // -- XXX A hack because shadow.mem generates not well formed
    // -- bitcode that contains future references. A register that
    // -- is defined later is used to name a shadow region in the
    // -- beginning of the function. Perhaps there is a better
    // -- solution. For now, we just do not track anything that came
    // -- that way.
    if (v.hasOneUse())
      if (const CallInst *ci = dyn_cast<const CallInst>(*v.user_begin()))
        if (const Function *fn = ci->getCalledFunction())
          if (fn->getName().startswith("shadow.mem"))
            return true;
    return m_trackLvl < PTR;
  }

  // -- explicitly name all types that we support
  // -- TODO: support arrays and struct values
  switch (ty->getTypeID()) {
  case Type::VoidTyID:
    return false;
  case Type::HalfTyID:
  case Type::FloatTyID:
  case Type::DoubleTyID:
  case Type::X86_FP80TyID:
  case Type::FP128TyID:
  case Type::PPC_FP128TyID:
    // floating types are not supported
    // TODO: integrate floating branch
    return true;
  case Type::LabelTyID:
    ERR << "Unexpected label type";
    llvm_unreachable(nullptr);
  case Type::MetadataTyID:
    ERR << "Unexpected metadata type";
    llvm_unreachable(nullptr);
  case Type::X86_MMXTyID:
    LOG("opsem", WARN << "Unsupported X86 type\n");
    return true;
  case Type::TokenTyID:
    llvm_unreachable("Unexpected token type");
  case Type::IntegerTyID:
    return false;
  case Type::FunctionTyID:
    llvm_unreachable("Unexpected function type");
  case Type::StructTyID:
    return false;
  case Type::ArrayTyID:
    LOG("opsem", WARN << "Unsupported array type\n";);
    return true;
  case Type::PointerTyID:
    // -- pointers are handled earlier in the procedure
    llvm_unreachable(nullptr);
  case Type::VectorTyID:
    LOG("opsem", WARN << "Unsupported vector type\n";);
    return true;
  default:
    LOG("opsem", ERR << "Unknown type: " << *ty << "\n";);
    llvm_unreachable(nullptr);
  }
  llvm_unreachable(nullptr);
}

/// \brief Executes one intra-procedural instructions in the current
/// context. Returns false if there are no more instructions to
/// execute after the last one
bool Bv2OpSem::intraStep(seahorn::details::Bv2OpSemContext &C) {
  if (C.isAtBbEnd())
    return false;

  const Instruction &inst = C.getCurrentInst();

  // -- non-branch terminators are executed elsewhere
  if (isa<TerminatorInst>(&inst) && !isa<BranchInst>(&inst))
    return false;

  // -- either skip or execute the instruction
  if (isSkipped(inst)) {
    skipInst(inst, C);
  } else {
    // -- execute instruction
    seahorn::details::OpSemVisitor v(C, *this);
    LOG("opsem.verbose", errs() << "Executing: " << inst << "\n";);
    v.visit(const_cast<Instruction &>(inst));
  }

  // -- advance instruction pointer if needed
  if (!isa<TerminatorInst>(&inst)) {
    ++C;
    return true;
  }
  return false;
}

void Bv2OpSem::intraPhi(seahorn::details::Bv2OpSemContext &C) {
  assert(C.getPrevBb());

  // act is ignored since phi node only introduces a definition
  seahorn::details::OpSemPhiVisitor v(C, *this);
  v.visitBasicBlock(const_cast<BasicBlock &>(*C.getCurrBb()));
}
/// \brief Executes one intra-procedural branch instruction in the
/// current context. Assumes that current instruction is a branch
void Bv2OpSem::intraBr(seahorn::details::Bv2OpSemContext &C,
                       const BasicBlock &dst) {
  const BranchInst *br = dyn_cast<const BranchInst>(&C.getCurrentInst());
  if (!br)
    return;

  // next instruction
  ++C;

  if (br->isConditional()) {
    const Value &c = *br->getCondition();
    if (const Constant *cv = dyn_cast<const Constant>(&c)) {
      ConstantExprEvaluator ce(getDataLayout());
      auto gv = ce.evaluate(cv);
      assert(gv.hasValue());
      if (gv->IntVal.isOneValue() && br->getSuccessor(0) != &dst ||
          gv->IntVal.isNullValue() && br->getSuccessor(1) != &dst) {
        C.resetSide();
        C.addScopedSide(C.read(errorFlag(*C.getCurrBb())));
      }
    } else if (Expr target = getOperandValue(c, C)) {
      Expr cond = br->getSuccessor(0) == &dst ? target : mk<NEG>(target);
      cond = boolop::lor(C.read(errorFlag(*C.getCurrBb())), cond);
      C.addScopedSide(cond);
      C.onBasicBlockEntry(dst);
    }
  } else {
    if (br->getSuccessor(0) != &dst) {
      C.resetSide();
      C.addScopedSide(C.read(errorFlag(*C.getCurrBb())));
    } else {
      C.onBasicBlockEntry(dst);
    }
  }
}

void Bv2OpSem::skipInst(const Instruction &inst,
                        seahorn::details::Bv2OpSemContext &ctx) {
  const Value *s;
  if (isShadowMem(inst, &s))
    return;
  if (ctx.isIgnored(inst))
    return;
  if (!OperationalSemantics::isTracked(inst))
    // silently ignore instructions that are filtered out
    return;
  ctx.ignore(inst);
  LOG("opsem", WARN << "skipping instruction: " << inst << " @ "
                    << inst.getParent()->getName() << " in "
                    << inst.getParent()->getParent()->getName(););
}

void Bv2OpSem::unhandledValue(const Value &v,
                              seahorn::details::Bv2OpSemContext &ctx) {
  if (const Instruction *inst = dyn_cast<const Instruction>(&v))
    return unhandledInst(*inst, ctx);
  LOG("opsem", WARN << "unhandled value: " << v;);
}
void Bv2OpSem::unhandledInst(const Instruction &inst,
                             seahorn::details::Bv2OpSemContext &ctx) {
  if (ctx.isIgnored(inst))
    return;
  ctx.ignore(inst);
  LOG("opsem", WARN << "unhandled instruction: " << inst << " @ "
                    << inst.getParent()->getName() << " in "
                    << inst.getParent()->getParent()->getName());
}

/// \brief Returns a symbolic register corresponding to a value
Expr Bv2OpSem::mkSymbReg(const Value &v, OpSemContext &_ctx) {
  return seahorn::details::ctx(_ctx).mkRegister(v);
}

Expr Bv2OpSem::getSymbReg(const Value &v, const OpSemContext &_ctx) const {
  return const_ctx(_ctx).getRegister(v);
}

void Bv2OpSem::execEdg(const BasicBlock &src, const BasicBlock &dst,
                       seahorn::details::Bv2OpSemContext &ctx) {
  exec(src, ctx.pc(trueE));
  execBr(src, dst, ctx);
  execPhi(dst, src, ctx);

  // an edge into a basic block that does not return includes the block itself
  const TerminatorInst *term = dst.getTerminator();
  if (term && isa<const UnreachableInst>(term))
    exec(dst, ctx);
}

void Bv2OpSem::execBr(const BasicBlock &src, const BasicBlock &dst,
                      seahorn::details::Bv2OpSemContext &ctx) {
  ctx.onBasicBlockEntry(src);
  ctx.setInstruction(*src.getTerminator());
  intraBr(ctx, dst);
}

Optional<APInt> Bv2OpSem::agg(Type *aggTy,
                              const std::vector<GenericValue> &elements,
                              details::Bv2OpSemContext &ctx) {
  APInt res;
  APInt next;
  int resWidth = 0; // treat initial res as empty
  auto *STy = dyn_cast<StructType>(aggTy);
  if (!STy)
    llvm_unreachable("not supporting agg types other than struct");
  const StructLayout *SL = getDataLayout().getStructLayout(STy);
  for (int i = 0; i < elements.size(); i++) {
    const GenericValue element = elements[i];
    Type *ElmTy = STy->getElementType(i);
    if (element.AggregateVal.empty()) {
      // Assuming only dealing with Int or Pointer as struct terminal elements
      if (ElmTy->isIntegerTy())
        next = element.IntVal;
      else if (ElmTy->isPointerTy()) {
        auto ptrBv = reinterpret_cast<intptr_t>(GVTOP(element));
        next = APInt(getDataLayout().getTypeSizeInBits(ElmTy), ptrBv);
      } else {
        // this should be handled in constant evaluation step
        LOG("opsem", WARN << "unsupported type " << *ElmTy
                          << " to convert in aggregate.";);
        llvm_unreachable(
            "Only support converting Int or Pointer in aggregates");
        return llvm::None;
      }
    } else {
      auto AIO = agg(ElmTy, element.AggregateVal, ctx);
      if (AIO.hasValue())
        next = AIO.getValue();
      else {
        LOG("opsem", WARN << "nested struct conversion failed";);
        return llvm::None;
      }
    }
    // Add padding to element
    int elOffset = SL->getElementOffset(i);
    if (elOffset > resWidth) {
      res = res.zext(elOffset);
      resWidth = elOffset;
    }
    // lower index => LSB; higher index => MSB
    int combinedWidth = resWidth + next.getBitWidth();
    res = combinedWidth > res.getBitWidth() ? res.zext(combinedWidth) : res;
    next = combinedWidth > next.getBitWidth() ? next.zext(combinedWidth) : next;
    next <<= resWidth;
    res |= next;
    resWidth = res.getBitWidth();
  }
  unsigned aggSize = getDataLayout().getTypeSizeInBits(STy);
  if (res.getBitWidth() < aggSize)
    res = res.zext(aggSize); // padding for last element
  return res;
}

} // namespace seahorn

namespace seahorn {
namespace details {
/// \brief Unwraps a context
seahorn::details::Bv2OpSemContext &ctx(OpSemContext &_ctx) {
  return static_cast<seahorn::details::Bv2OpSemContext &>(_ctx);
}
} // namespace details
} // namespace seahorn
namespace {
// \brief Unwraps a const context
const seahorn::details::Bv2OpSemContext &const_ctx(const OpSemContext &_ctx) {
  return static_cast<const seahorn::details::Bv2OpSemContext &>(_ctx);
}
} // namespace<|MERGE_RESOLUTION|>--- conflicted
+++ resolved
@@ -877,14 +877,9 @@
     } break;
     case Intrinsic::sadd_with_overflow: {
       Type *ty = I.getOperand(0)->getType();
-<<<<<<< HEAD
-      Expr op0 = lookup(*I.getOperand(0));
-      Expr op1 = lookup(*I.getOperand(1));
-=======
       Expr op0;
       Expr op1;
       GetOpExprs(I, op0, op1);
->>>>>>> 0740f614
 
       // assume doAdd has same bitwidth as Op0
       Expr add_res = m_ctx.alu().doAdd(op0, op1, ty->getScalarSizeInBits());
@@ -892,19 +887,6 @@
           m_ctx.alu().IsSaddNoOverflow(op0, op1, ty->getScalarSizeInBits());
       Expr is_underflow =
           m_ctx.alu().IsBaddNoUnderflow(op0, op1, ty->getScalarSizeInBits());
-<<<<<<< HEAD
-      Expr is_carry = m_ctx.alu().doNot(
-          m_ctx.alu().doAnd(is_overflow, is_underflow, 1 /* bitwidth */),
-          1 /* bitwidth*/);
-      Expr carry_1bv = m_ctx.alu().boolToBv1(is_carry);
-      setValue(I, createArithmeticWithOverflowRecord(add_res, carry_1bv,
-                                                     getCarryBitPadWidth(I)));
-    } break;
-    case Intrinsic::uadd_with_overflow: {
-      Type *ty = I.getOperand(0)->getType();
-      Expr op0 = lookup(*I.getOperand(0));
-      Expr op1 = lookup(*I.getOperand(1));
-=======
       if (!add_res || !is_overflow || !is_underflow) {
         LOG("opsem", WARN << "An operation returned null:" << I);
         setValue(I, Expr());
@@ -922,23 +904,11 @@
       Expr op0;
       Expr op1;
       GetOpExprs(I, op0, op1);
->>>>>>> 0740f614
 
       // assume doAdd has same bitwidth as Op0
       Expr add_res = m_ctx.alu().doAdd(op0, op1, ty->getScalarSizeInBits());
       Expr is_overflow =
           m_ctx.alu().IsUaddNoOverflow(op0, op1, ty->getScalarSizeInBits());
-<<<<<<< HEAD
-      Expr is_carry = m_ctx.alu().doNot(is_overflow, 1 /* bitwidth */);
-      Expr carry_1bv = m_ctx.alu().boolToBv1(is_carry);
-      setValue(I, createArithmeticWithOverflowRecord(add_res, carry_1bv,
-                                                     getCarryBitPadWidth(I)));
-    } break;
-    case Intrinsic::ssub_with_overflow: {
-      Type *ty = I.getOperand(0)->getType();
-      Expr op0 = lookup(*I.getOperand(0));
-      Expr op1 = lookup(*I.getOperand(1));
-=======
       if (!add_res || !is_overflow) {
         LOG("opsem", WARN << "An operation returned null:" << I);
         setValue(I, Expr());
@@ -954,7 +924,6 @@
       Expr op0;
       Expr op1;
       GetOpExprs(I, op0, op1);
->>>>>>> 0740f614
 
       // assume doSub has same bitwidth as Op0
       Expr sub_res = m_ctx.alu().doSub(op0, op1, ty->getScalarSizeInBits());
@@ -962,19 +931,6 @@
           m_ctx.alu().IsBsubNoOverflow(op0, op1, ty->getScalarSizeInBits());
       Expr is_underflow =
           m_ctx.alu().IsSsubNoUnderflow(op0, op1, ty->getScalarSizeInBits());
-<<<<<<< HEAD
-      Expr is_carry = m_ctx.alu().doNot(
-          m_ctx.alu().doAnd(is_overflow, is_underflow, 1 /* bitwidth */),
-          1 /* bitwidth*/);
-      Expr carry_1bv = m_ctx.alu().boolToBv1(is_carry);
-      setValue(I, createArithmeticWithOverflowRecord(sub_res, carry_1bv,
-                                                     getCarryBitPadWidth(I)));
-    } break;
-    case Intrinsic::usub_with_overflow: {
-      Type *ty = I.getOperand(0)->getType();
-      Expr op0 = lookup(*I.getOperand(0));
-      Expr op1 = lookup(*I.getOperand(1));
-=======
       if (!sub_res || !is_overflow || !is_underflow) {
         LOG("opsem", WARN << "An operation returned null:" << I);
         setValue(I, Expr());
@@ -992,23 +948,11 @@
       Expr op0;
       Expr op1;
       GetOpExprs(I, op0, op1);
->>>>>>> 0740f614
 
       // assume doSub has same bitwidth as Op0
       Expr sub_res = m_ctx.alu().doSub(op0, op1, ty->getScalarSizeInBits());
       Expr is_underflow =
           m_ctx.alu().IsUsubNoUnderflow(op0, op1, ty->getScalarSizeInBits());
-<<<<<<< HEAD
-      Expr is_carry = m_ctx.alu().doNot(is_underflow, 1 /* bitwidth */);
-      Expr carry_1bv = m_ctx.alu().boolToBv1(is_carry);
-      setValue(I, createArithmeticWithOverflowRecord(sub_res, carry_1bv,
-                                                     getCarryBitPadWidth(I)));
-    } break;
-    case Intrinsic::smul_with_overflow: {
-      Type *ty = I.getOperand(0)->getType();
-      Expr op0 = lookup(*I.getOperand(0));
-      Expr op1 = lookup(*I.getOperand(1));
-=======
       if (!sub_res || !is_underflow) {
         LOG("opsem", WARN << "An operation returned null:" << I);
         setValue(I, Expr());
@@ -1024,7 +968,6 @@
       Expr op0;
       Expr op1;
       GetOpExprs(I, op0, op1);
->>>>>>> 0740f614
 
       // assume doMul has same bitwidth as Op0
       Expr mul_res = m_ctx.alu().doMul(op0, op1, ty->getScalarSizeInBits());
@@ -1032,19 +975,6 @@
           m_ctx.alu().IsSmulNoOverflow(op0, op1, ty->getScalarSizeInBits());
       Expr is_underflow =
           m_ctx.alu().IsBmulNoUnderflow(op0, op1, ty->getScalarSizeInBits());
-<<<<<<< HEAD
-      Expr is_carry = m_ctx.alu().doNot(
-          m_ctx.alu().doAnd(is_overflow, is_underflow, 1 /* bitwidth */),
-          1 /* bitwidth*/);
-      Expr carry_1bv = m_ctx.alu().boolToBv1(is_carry);
-      setValue(I, createArithmeticWithOverflowRecord(mul_res, carry_1bv,
-                                                     getCarryBitPadWidth(I)));
-    } break;
-    case Intrinsic::umul_with_overflow: {
-      Type *ty = I.getOperand(0)->getType();
-      Expr op0 = lookup(*I.getOperand(0));
-      Expr op1 = lookup(*I.getOperand(1));
-=======
       if (!mul_res || !is_overflow || !is_underflow) {
         LOG("opsem", WARN << "An operation returned null:" << I);
         setValue(I, Expr());
@@ -1062,20 +992,11 @@
       Expr op0;
       Expr op1;
       GetOpExprs(I, op0, op1);
->>>>>>> 0740f614
 
       // assume doMul has same bitwidth as Op0
       Expr mul_res = m_ctx.alu().doMul(op0, op1, ty->getScalarSizeInBits());
       Expr is_overflow =
           m_ctx.alu().IsUmulNoOverflow(op0, op1, ty->getScalarSizeInBits());
-<<<<<<< HEAD
-      Expr is_carry = m_ctx.alu().doNot(
-          m_ctx.alu().doAnd(is_overflow, is_overflow, 1 /* bitwidth */),
-          1 /* bitwidth*/);
-      Expr carry_1bv = m_ctx.alu().boolToBv1(is_carry);
-      setValue(I, createArithmeticWithOverflowRecord(mul_res, carry_1bv,
-                                                     getCarryBitPadWidth(I)));
-=======
       if (!mul_res || !is_overflow) {
         LOG("opsem", WARN << "An operation returned null:" << I);
         setValue(I, Expr());
@@ -1087,7 +1008,6 @@
                         mul_res, is_carry, ty->getScalarSizeInBits(),
                         getCarryBitPadWidth(I)));
       }
->>>>>>> 0740f614
     } break;
     default:
       // interpret by non-determinism (and a warning)
@@ -1096,14 +1016,11 @@
     }
   }
 
-<<<<<<< HEAD
-=======
   void GetOpExprs(const IntrinsicInst &I, Expr &op0, Expr &op1) {
     op0 = lookup(*I.getOperand(0));
     op1 = lookup(*I.getOperand(1));
   }
 
->>>>>>> 0740f614
   unsigned getCarryBitPadWidth(IntrinsicInst &I) {
     const DataLayout &DL = m_sem.getDataLayout();
     Type *curTy = I.getType();
@@ -1116,11 +1033,6 @@
   }
 
   Expr createArithmeticWithOverflowRecord(Expr &opResult, Expr &carryBit,
-<<<<<<< HEAD
-                                          unsigned carryBitPadwidth) {
-    Expr carry = m_ctx.alu().Concat(m_ctx.alu().si(0U, carryBitPadwidth), carryBit);
-    return m_ctx.alu().Concat(carry, opResult);
-=======
                                           unsigned opResultBitWidth,
                                           unsigned carryBitPadwidth) {
     Expr carry = m_ctx.alu().Concat(
@@ -1128,7 +1040,6 @@
         {carryBit, 1});
     return m_ctx.alu().Concat({carry, carryBitPadwidth},
                               {opResult, opResultBitWidth});
->>>>>>> 0740f614
   }
 
   void visitDbgDeclareInst(DbgDeclareInst &I) { /* nothing */
@@ -1272,12 +1183,8 @@
     }
     assert(curTy->getTypeID() == retTy->getTypeID());
     end = begin + DL.getTypeSizeInBits(retTy) - 1;
-<<<<<<< HEAD
-    Expr res = m_ctx.alu().Extract(aggOp, begin, end);
-=======
     Expr res = m_ctx.alu().Extract(
         {aggOp, aggValue.getType()->getScalarSizeInBits()}, begin, end);
->>>>>>> 0740f614
     // ensure that result is a pointer type after it has been extracted from the
     // struct
     if (retTy->isPointerTy())
@@ -1337,12 +1244,6 @@
                            *DL.getIntPtrType(insertedVal.getType()));
 
     if (begin > 0)
-<<<<<<< HEAD
-      ret = m_ctx.alu().Concat(ret, m_ctx.alu().Extract(aggOp, 0, begin - 1));
-
-    if (end < aggSize - 1)
-      ret = m_ctx.alu().Concat(m_ctx.alu().Extract(aggOp, end + 1, aggSize - 1), ret);
-=======
       ret = m_ctx.alu().Concat(
           {ret, insertedVal.getType()->getScalarSizeInBits()},
           {m_ctx.alu().Extract({aggOp, aggVal.getType()->getScalarSizeInBits()},
@@ -1355,7 +1256,6 @@
                                end + 1, aggSize - 1),
            aggSize - end - 1},
           {ret, insertedVal.getType()->getScalarSizeInBits()});
->>>>>>> 0740f614
 
     return ret;
   }
