--- conflicted
+++ resolved
@@ -354,13 +354,8 @@
 
   bool isPtrTyVal(Expr e);
 
-<<<<<<< HEAD
-=======
   bool isMemVal(Expr e);
 
-  MemValTy resetModified(PtrTy p, MemValTy mem);
-
->>>>>>> 2e432f34
   PtrTy getAddressable(PtrTy p);
 
   Bv2OpSem &sem() const { return m_sem; }
