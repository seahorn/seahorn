--- conflicted
+++ resolved
@@ -291,13 +291,9 @@
 
   bool isPtrTyVal(Expr e) const;
 
-<<<<<<< HEAD
   Expr isMetadataSet(MetadataKind kind, PtrTy p, MemValTy mem);
-=======
+
   bool isMemVal(Expr e) const;
-
-  Expr isModified(PtrTy p, MemValTy mem);
->>>>>>> 2e432f34
 
   TrackingRawMemManager::MemValTy
   setMetadata(MetadataKind kind, TrackingRawMemManager::PtrTy p,
