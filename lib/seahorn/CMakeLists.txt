<<<<<<< HEAD
add_llvm_library (seahorn.LIB
  LoadIkos.cc
  LiveSymbols.cc
=======
add_llvm_library (seahorn.LIB 
  LoadCrab.cc
  LiveSymbols.cc 
>>>>>>> 8f58ec64
  SymStore.cc
  SymExec.cc
  UfoSymExec.cc
  ClpSymExec.cc
  HornifyModule.cc
  HornifyFunction.cc
  FlatHornifyFunction.cc
  HornWrite.cc
  HornSolver.cc
  HornCex.cc
  ClpWrite.cc
  HornClauseDB.cc
  HornClauseDBTransf.cc
  ZOption.cc
  )


# no need to link with static libraries
if (HAVE_CRAB_LLVM)
  target_link_libraries (seahorn.LIB CrabLlvmAnalysis CrabLlvmInstrumentation)
endif()

set_target_properties (seahorn.LIB PROPERTIES OUTPUT_NAME "seahorn")

add_llvm_library(seabmc.LIB
  SymStore.cc
  LiveSymbols.cc
  SymExec.cc
  UfoSymExec.cc
  BMCFunction.cc
  BMCModule.cc
  ZOption.cc
  )

set_target_properties (seahorn.LIB PROPERTIES OUTPUT_NAME "seabmc")<|MERGE_RESOLUTION|>--- conflicted
+++ resolved
@@ -1,18 +1,12 @@
-<<<<<<< HEAD
-add_llvm_library (seahorn.LIB
-  LoadIkos.cc
-  LiveSymbols.cc
-=======
 add_llvm_library (seahorn.LIB 
   LoadCrab.cc
   LiveSymbols.cc 
->>>>>>> 8f58ec64
   SymStore.cc
   SymExec.cc
   UfoSymExec.cc
   ClpSymExec.cc
-  HornifyModule.cc
-  HornifyFunction.cc
+  HornifyModule.cc 
+  HornifyFunction.cc 
   FlatHornifyFunction.cc
   HornWrite.cc
   HornSolver.cc
@@ -41,4 +35,4 @@
   ZOption.cc
   )
 
-set_target_properties (seahorn.LIB PROPERTIES OUTPUT_NAME "seabmc")+set_target_properties (seabmc.LIB PROPERTIES OUTPUT_NAME "seabmc")