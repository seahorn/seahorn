#include "llvm/Analysis/TargetLibraryInfo.h"
#include "llvm/Bitcode/BitcodeWriter.h"
#include "llvm/IR/DataLayout.h"
#include "llvm/IR/DebugInfo.h"
#include "llvm/IR/DebugLoc.h"
#include "llvm/IR/Function.h"
#include "llvm/IR/GlobalValue.h"
#include "llvm/IR/IRBuilder.h"
#include "llvm/IR/IntrinsicInst.h"
#include "llvm/IR/ValueMap.h"
#include "llvm/IR/Verifier.h"
#include "llvm/Support/CommandLine.h"
#include "llvm/Support/FileSystem.h"
#include "llvm/Support/ToolOutputFile.h"

#include "seahorn/CexHarness.hh"
#include "seahorn/HornCex.hh"
#include "seahorn/MemSimulator.hh"

#include "seahorn/BvOpSem.hh"
#include "seahorn/UfoOpSem.hh"

#include "seahorn/Analysis/CanFail.hh"
#include "seahorn/Analysis/CutPointGraph.hh"
#include "seahorn/HornSolver.hh"
#include "seahorn/HornifyModule.hh"

#include "seahorn/Bmc.hh"
#include "seahorn/Support/CFG.hh"
#include "seahorn/Transforms/Utils/Local.hh"

#include "seahorn/Support/Stats.hh"
#include "seahorn/Support/SeaDebug.h"

<<<<<<< HEAD
=======
#ifdef HAVE_CLAM
#include "clam/Clam.hh"
#endif

>>>>>>> 56fd0efb
#include "boost/algorithm/string/predicate.hpp"
#include "boost/container/flat_set.hpp"
#include "boost/container/map.hpp"
#include "boost/range.hpp"
#include "boost/range/adaptor/reversed.hpp"
#include "boost/range/algorithm/reverse.hpp"
#include "boost/range/algorithm/sort.hpp"

#include <gmpxx.h>

static llvm::cl::opt<std::string> HornCexFile(
    "horn-cex",
    llvm::cl::desc(
        "Counterexample in SV-COMP (.xml) or LLVM bitcode (.bc or .ll) format"),
    llvm::cl::init(""), llvm::cl::value_desc("filename"));

static llvm::cl::opt<bool>
    UseBv("horn-cex-bv",
          llvm::cl::desc("Construct bit-precise counterexamples"),
          llvm::cl::init(false));

static llvm::cl::opt<bool>
    MemSim("horn-cex-bv-memsim",
           llvm::cl::desc("Run memory simulation on the counterexample"),
           llvm::cl::init(false));

static llvm::cl::opt<std::string> SvCompCexFileSpec(
    "horn-svcomp-cex-spec",
    llvm::cl::desc("Specification key in SV-COMP XML format"),
    llvm::cl::init("CHECK( init(main()), LTL(G ! call(__VERIFIER_error())) )"));

static llvm::cl::opt<std::string> SvCompCexFileMemModel(
    "horn-svcomp-cex-mem",
    llvm::cl::desc("Memory model key in SV-COMP XML format"),
    llvm::cl::init("simple"));

static llvm::cl::opt<std::string>
    SvCompCexFileArch("horn-svcomp-cex-arch",
                      llvm::cl::desc("Architecture key in SV-COMP XML format"),
                      llvm::cl::init("32bit"));

static llvm::cl::opt<std::string> HornCexSmtFilename(
    "horn-cex-smt", llvm::cl::desc("Counterexample validate SMT problem"),
    llvm::cl::init(""), llvm::cl::value_desc("filename"), llvm::cl::Hidden);

static llvm::cl::opt<std::string>
    BmcSliceOutputFile("horn-bmc-slice",
                       llvm::cl::desc("Output sliced bitcode by BmcTrace"),
                       llvm::cl::init(""), llvm::cl::value_desc("filename"));

static llvm::cl::opt<std::string> CpSliceOutputFile(
    "horn-cp-slice", llvm::cl::desc("Output sliced bitcode by cut point trace"),
    llvm::cl::init(""), llvm::cl::value_desc("filename"));

using namespace llvm;
namespace seahorn {

template <typename O> class SvCompCex;
static void dumpSvCompCex(BmcTrace &trace, std::string CexFile);
static void dumpLLVMCex(BmcTraceWrapper &trace, StringRef CexFile,
                        const DataLayout &dl, const TargetLibraryInfo &tli,
                        llvm::LLVMContext &context);
static void dumpLLVMBitcode(const Module &M, StringRef BcFile);

char HornCex::ID = 0;

bool HornCex::runOnModule(Module &M) {
  for (Function &F : M)
    if (F.getName().equals("main"))
      return runOnFunction(M, F);
  return false;
}

bool HornCex::runOnFunction(Module &M, Function &F) {
  HornSolver &hs = getAnalysis<HornSolver>();
  // -- only run if result is true, skip if it is false or unknown
  if (hs.getResult())
    ;
  else
    return false;

  // LOG ("cex",
  //      errs () << "Analyzed Function:\n"
  //      << F << "\n";);

  HornifyModule &hm = getAnalysis<HornifyModule>();
  const CutPointGraph &cpg = getAnalysis<CutPointGraph>(F);

  Stats::resume("CexValidation");

  auto &fp = hs.getZFixedPoint();
  ExprVector rules;
  fp.getCexRules(rules);
  boost::reverse(rules);

  // extract a trace of basic blocks corresponding to the counterexample
  SmallVector<const BasicBlock *, 8> bbTrace;
  SmallVector<const CutPoint *, 8> cpTrace;

  // -- all counterexamples start at the entry block of the function
  cpTrace.push_back(&cpg.getCp(F.getEntryBlock()));

  for (Expr r : rules) {
    // filter away all rules not from main()
    Expr src, dst;

    {
      dst = isOpX<IMPL>(r) ? r->arg(1) : r;
      // -- skip rules whose destinations are not basic blocks
      if (!hm.isBbPredicate(dst))
        continue;
      const BasicBlock &bb = hm.predicateBb(dst);
      // -- skip basic blocks of non-main function
      if (bb.getParent() != &F)
        continue;
    }

    if (isOpX<IMPL>(r)) {
      dst = r->arg(1);
      r = r->arg(0);
      src = isOpX<AND>(r) ? r->arg(0) : r;
    } else
      dst = r;
    if (src && !bind::isFapp(src))
      src.reset(0);

    // -- if there is a src, then it was dst in previous iteration
    assert(bbTrace.empty() || bbTrace.back() == &hm.predicateBb(src));
    const BasicBlock *bb = &hm.predicateBb(dst);

    // XXX sometimes the cex includes the entry block, sometimes it does not
    // XXX normalize by removing it
    if (bb == &F.getEntryBlock())
      continue;

    bbTrace.push_back(bb);
    if (cpg.isCutPoint(*bb)) {
      const CutPoint &cp = cpg.getCp(*bb);
      cpTrace.push_back(&cp);
    }
  }

  LOG("cex", errs() << "TRACE BEGIN\n"; for (auto bb
                                             : bbTrace) {
    errs() << bb->getName();
    if (cpg.isCutPoint(*bb))
      errs() << " C";
    errs() << "\n";
  } errs() << "TRACE END\n";);

  // -- release trace resources
  bbTrace.clear();

  // -- abort if cpTrace is not well formed and it cannot be fixed.
  bool isCpTraceOK = true;
  if (cpTrace.empty()) {
    isCpTraceOK = false;
    errs() << "ERROR in cex generation: cex trace is empty.\n"
           << "The cex produced by the back-end solver is not enough to "
              "produce a bmc trace.\n"
           << "This typically happens if the program is too simple.\n";
  } else if (cpTrace.size() == 1 && F.size() > 1) {
    // cpTrace contains only the entry block but the function has more
    // than one block so cpTrace is missing some nodes
    if (F.size() == 2) {
      // The function consists only of an entry and an exit so we
      // fix the cpTrace and add the exit.
      const CutPoint *cp = cpTrace[0];
      const BasicBlock &bb = cp->bb();
      assert(&F.getEntryBlock() == &bb);
      auto kids = succs(bb);
      if (std::distance(kids.begin(), kids.end()) == 1) {
        const BasicBlock *kid = *(kids.begin());
        auto grandkids = succs(*kid);
        if (grandkids.begin() == grandkids.end()) {
          cpTrace.push_back(&cpg.getCp(*kid));
        }
      }
    } else {
      isCpTraceOK = false;
      errs() << "ERROR in cex generation: "
             << "cex trace contains only the entry block but it should contain "
                "some more blocks.\n"
             << "The cex produced by the back-end solver is not enough to "
                "produce a bmc trace.\n"
             << "This typically happens if the program is too simple.\n";
    }
  } else {
    const CutPoint *prev = nullptr;
    for (const CutPoint *cp : cpTrace) {
      if (prev) {
        const CpEdge *edg = cpg.getEdge(*prev, *cp);
        if (!edg) {
          // the trace is broken: we found a cp node for which there
          // is no successor.
          isCpTraceOK = false;
          errs() << "ERROR in cex generation: cex trace is incomplete.\n"
                 << "The cex produced by the back-end solver is not enough to "
                    "produce a bmc trace.\n"
                 << "This typically happens if the program is too simple.\n";
          break;
        }
      }
      prev = cp;
    }
  }

  if (!isCpTraceOK) {
    return false;
  }

  // -- create a BMC engine. Use fixed symbolic execution
  // -- semantics. Possibly different than the semantics used by the
  // -- HornSolver
  ExprFactory &efac = hm.getExprFactory();

  UfoOpSem semUfo(efac, *this, M.getDataLayout(), MEM);
  BvOpSem semBv(efac, *this, M.getDataLayout(), MEM);

  LegacyOperationalSemantics *sem =
      UseBv ? static_cast<LegacyOperationalSemantics *>(&semBv) : static_cast<LegacyOperationalSemantics *>(&semUfo);

  const TargetLibraryInfo &tli =
      getAnalysis<TargetLibraryInfoWrapperPass>().getTLI();

<<<<<<< HEAD
  
  BmcEngine bmc(*sem, hm.getZContext());
=======
  std::unique_ptr<BmcEngine> bmc;
  switch (m_engine) {
  case path_bmc: {
#ifdef HAVE_CLAM
    clam::ClamPass &crab = getAnalysis<clam::ClamPass>();
    bmc.reset(new PathBasedBmcEngine(*sem, hm.getZContext(), &crab, tli));
#else
    bmc.reset(new PathBasedBmcEngine(*sem, hm.getZContext(), tli));
#endif
    break;
  }
  case mono_bmc:
  default:
    bmc.reset(new BmcEngine(*sem, hm.getZContext()));
  }
>>>>>>> 56fd0efb

  // -- load the trace into the engine
  for (const CutPoint *cp : cpTrace)
    bmc.addCutPoint(*cp);

  // -- construct BMC instance
  bmc.encode();

  if (!HornCexSmtFilename.empty()) {
    std::error_code EC;
    raw_fd_ostream file(HornCexSmtFilename, EC, sys::fs::F_Text);
    if (!EC)
      bmc.toSmtLib(file);
    else
      errs() << "Could not open: " << HornCexSmtFilename << "\n";
  }

  auto res = bmc.solve();

  Stats::stop("CexValidation");

  LOG("cex", errs() << "BMC: " << (res ? "sat" : (!res ? "unsat" : "unknown"))
                    << "\n";);

  // -- DUMP unsat core if validation failed
  if (!res) {
    errs() << "Warning: the BMC engine failed to validate cex\n";
    errs() << "Computing unsat core\n";
    ExprVector core;
    bmc.unsatCore(core);
    errs() << "Final core: " << core.size() << "\n";
    errs() << "Core is: \n";
    for (Expr c : core)
      errs() << *c << "\n";
    Stats::sset("Result", "FAILED");
    return false;
  }

  LOG("cex", errs() << "Validated CEX by BMC engine.\n";);

  // get bmc trace
  BmcTrace trace(bmc.getTrace());
  LOG("cex", trace.print(errs()));
  std::unique_ptr<MemSimulator> memSim = nullptr;

  if (UseBv) {
    const DataLayout &dl = M.getDataLayout();
    const TargetLibraryInfo &tli =
        getAnalysis<TargetLibraryInfoWrapperPass>().getTLI();
    if (MemSim) {
      memSim = std::unique_ptr<MemSimulator>(new MemSimulator(trace, dl, tli));
      bool simRes = memSim->simulate();
      if (!simRes) {
        // errs () << "Warning: memory simulation failed.\n";
        memSim.reset();
      } else {
        // errs () << "Warning: memory simulation succeed!\n";
      }
    } else {
      // errs () << "Warning: memory simulation is not enabled.\n";
    }
  }

  StringRef HornCexFileRef(HornCexFile);
  if (HornCexFileRef.endswith(".ll") || HornCexFileRef.endswith(".bc")) {
    const DataLayout &dl = M.getDataLayout();
    std::unique_ptr<BmcTraceWrapper> traceW(new BmcTraceWrapper(trace));
    if (memSim) {
      traceW.reset(new BmcTraceMemSim(*memSim));
    }
    dumpLLVMCex(*traceW, HornCexFileRef, dl, tli, F.getContext());
  } else if (HornCexFileRef.endswith(".xml")) {
    dumpSvCompCex(trace, HornCexFileRef);
  } else if (!HornCexFileRef.empty()) {
    errs() << "Unrecognized counter-example file suffix in " << HornCexFileRef
           << ". Expected .xml, .ll, or .bc.\n";
  }

  if (!BmcSliceOutputFile.empty()) {
    llvm::DenseSet<const llvm::BasicBlock *> region;
    for (int i = 0; i < trace.size(); i++)
      region.insert(trace.bb(i));
    reduceToRegion(F, region);
    dumpLLVMBitcode(M, BmcSliceOutputFile.c_str());
    return true;
  }

  if (!CpSliceOutputFile.empty()) {
    DenseSet<const BasicBlock *> region;
    for (int i = 0; i < cpTrace.size(); i++) {
      const CutPoint *cp = cpTrace[i];
      region.insert(&cp->bb());
      for (CutPoint::const_iterator it = cp->succ_begin(); it != cp->succ_end();
           it++) {
        const CpEdge *const edge = *it;
        if (&edge->target() == cpTrace[i + 1]) {
          for (CpEdge::const_iterator bb = edge->begin(); bb != edge->end();
               bb++) {
            region.insert(&*bb);
          }
        }
      }
    }
    reduceToRegion(F, region);
    dumpLLVMBitcode(M, CpSliceOutputFile.c_str());
    return true;
  }

  return false;
}

void HornCex::getAnalysisUsage(AnalysisUsage &AU) const {
  AU.setPreservesAll();
  AU.addRequired<TargetLibraryInfoWrapperPass>();
  AU.addRequired<CutPointGraph>();
  AU.addRequired<HornifyModule>();
  AU.addRequired<HornSolver>();
  AU.addRequired<CanFail>();
<<<<<<< HEAD
=======
#ifdef HAVE_CLAM
  AU.addRequired<clam::ClamPass>();
#endif
>>>>>>> 56fd0efb
}

/*** Helper methods to create SV-COMP style counterexamples */

template <typename O> class SvCompCex {
  O &m_out;
  unsigned m_id;

  void key(std::string name, std::string type, std::string obj,
           std::string id) {
    m_out << "<key attr.name='" << name << "' attr.type='" << type << "'"
          << " for='" << obj << "' id='" << id << "'/>\n";
  }

public:
  SvCompCex(O &out) : m_out(out), m_id(0) {}
  void header() {
    m_out << "<graphml xmlns:xsi='http://www.w3.org/2001/XMLSchema-instance' "
          << "xmlns='http://graphml.graphdrawing.org/xmlns'>\n";
    key("sourcecodeLanguage", "string", "graph", "sourcecodelang");
    key("startline", "int", "edge", "originline");
    key("originFileName", "string", "edge", "originfile");
    key("isEntryNode", "boolean", "node", "entry");
    key("isSinkNode", "boolean", "node", "sink");
    key("isViolationNode", "boolean", "node", "violation");
    key("enterFunction", "string", "edge", "enterFunction");
    key("returnFromFunction", "string", "edge", "returnFrom");

    const std::string spec =
        "CHECK( init(main()), LTL(G ! call(__VERIFIER_error())) )";
    const std::string mem_model = "precise";
    const std::string arch = "32bit";

    m_out << "<graph edgedefault='directed'>\n"
          << "<data key='sourcecodelang'>C</data>\n"
          << "<data key='producer'>SeaHorn </data>\n"
          << "<data key='specification'>" << SvCompCexFileSpec << "</data>\n"
          << "<data key='memorymodel'>" << SvCompCexFileMemModel << "</data>\n"
          << "<data key='architecture'>" << SvCompCexFileArch << "</data>\n"
          << "<node id='0'> <data key='entry'>true</data> </node>\n";
  }

  void add_violation_node() {
    unsigned src = m_id++;
    m_out << "<node id='" << m_id
          << "'> <data key='violation'>true</data> </node>\n";
    m_out << "<edge source='" << src << "' target='" << m_id << "'/>\n";
  }

  void edge(std::string file, int lineno, std::string scope) {
    unsigned src = m_id++;
    m_out << "<node id='" << m_id << "'/>\n";
    m_out << "<edge source='" << src << "' target='" << m_id << "'>\n";
    m_out << "  <data key='originline'>" << lineno << "</data>\n";
    m_out << "  <data key='originfile'>" << file << "</data>\n";

    if (boost::starts_with(scope, "enter: "))
      m_out << "  <data key='enterFunction'>"
            << scope.substr(std::string("enter: ").size()) << "</data>\n";
    else if (boost::starts_with(scope, "exit: "))
      m_out << "  <data key='returnFrom'>"
            << scope.substr(std::string("exit: ").size()) << "</data>\n";

    m_out << "</edge>\n";
  }

  void footer() { m_out << "</graph></graphml>\n"; }
};

template <typename O>
static void debugLocToSvComp(const Instruction &inst, SvCompCex<O> &svcomp) {
  const DebugLoc &dloc = inst.getDebugLoc();
  if (!(dloc.get()))
    return;
  std::string file;

  // DIScope Scope (dloc.getScope ());
  // if (Scope) file = Scope.getFilename ();
  // else file = "<unknown>";
  // XXX: porting to llvm 3.8
  file = dloc.get()->getFilename();

  // TODO: port to llvm 3.8
  //
  // LOG ("cex",
  //      DISubprogram fnScope = getDISubprogram (*(dloc.getScope ()));
  //      if (fnScope)
  //      {
  //        Function *fn = fnScope.getFunction ();
  //        StringRef dname = fnScope.getDisplayName ();
  //        if (const CallInst *ci = dyn_cast<const CallInst> (&inst))
  //        {
  //          Function *f = ci->getCalledFunction ();
  //          if (f && f->getName ().equals ("seahorn.fn.enter"))
  //            errs () << "entering: " << dname << "\n";
  //        }
  //        else
  //          errs () << "in: " << dname << "\n";
  //      });

  svcomp.edge(file, (int)dloc.getLine(), "");
}

static void dumpSvCompCex(BmcTrace &trace, std::string CexFile) {
  std::error_code ec;
  llvm::tool_output_file out(CexFile.c_str(), ec, llvm::sys::fs::F_Text);
  if (ec) {
    errs() << "ERROR: Cannot open CEX file: " << ec.message() << "\n";
    return;
  }

  SvCompCex<llvm::raw_ostream> svcomp(out.os());
  svcomp.header();
  for (unsigned i = 0; i < trace.size(); ++i) {
    const BasicBlock *bb = trace.bb(i);
    for (auto &I : *bb)
      debugLocToSvComp(I, svcomp);

    if (bb->getParent()->getName().equals("main") &&
        isa<ReturnInst>(bb->getTerminator()))
      svcomp.add_violation_node();
  }
  svcomp.footer();
  out.keep();
}

static void dumpLLVMCex(BmcTraceWrapper &trace, StringRef CexFile,
                        const DataLayout &dl, const TargetLibraryInfo &tli,
                        LLVMContext &context) {
  std::unique_ptr<Module> Harness = createCexHarness(trace, dl, tli, context);
  std::error_code error_code;
  llvm::tool_output_file out(CexFile, error_code, sys::fs::F_None);
  assert(!error_code);
  verifyModule(*Harness, &errs());
  if (CexFile.endswith(".ll"))
    out.os() << *Harness;
  else
    WriteBitcodeToFile(Harness.get(), out.os());
  out.os().close();
  out.keep();
}

static void dumpLLVMBitcode(const Module &M, StringRef BcFile) {
  std::error_code error_code;
  tool_output_file sliceOutput(BcFile, error_code, sys::fs::F_None);
  assert(!error_code);
  verifyModule(M, &errs());
  if (BcFile.endswith(".ll"))
    sliceOutput.os() << M;
  else
    WriteBitcodeToFile(&M, sliceOutput.os());
  sliceOutput.os().close();
  sliceOutput.keep();
}

} // namespace seahorn<|MERGE_RESOLUTION|>--- conflicted
+++ resolved
@@ -32,13 +32,6 @@
 #include "seahorn/Support/Stats.hh"
 #include "seahorn/Support/SeaDebug.h"
 
-<<<<<<< HEAD
-=======
-#ifdef HAVE_CLAM
-#include "clam/Clam.hh"
-#endif
-
->>>>>>> 56fd0efb
 #include "boost/algorithm/string/predicate.hpp"
 #include "boost/container/flat_set.hpp"
 #include "boost/container/map.hpp"
@@ -264,26 +257,7 @@
   const TargetLibraryInfo &tli =
       getAnalysis<TargetLibraryInfoWrapperPass>().getTLI();
 
-<<<<<<< HEAD
-  
   BmcEngine bmc(*sem, hm.getZContext());
-=======
-  std::unique_ptr<BmcEngine> bmc;
-  switch (m_engine) {
-  case path_bmc: {
-#ifdef HAVE_CLAM
-    clam::ClamPass &crab = getAnalysis<clam::ClamPass>();
-    bmc.reset(new PathBasedBmcEngine(*sem, hm.getZContext(), &crab, tli));
-#else
-    bmc.reset(new PathBasedBmcEngine(*sem, hm.getZContext(), tli));
-#endif
-    break;
-  }
-  case mono_bmc:
-  default:
-    bmc.reset(new BmcEngine(*sem, hm.getZContext()));
-  }
->>>>>>> 56fd0efb
 
   // -- load the trace into the engine
   for (const CutPoint *cp : cpTrace)
@@ -402,12 +376,6 @@
   AU.addRequired<HornifyModule>();
   AU.addRequired<HornSolver>();
   AU.addRequired<CanFail>();
-<<<<<<< HEAD
-=======
-#ifdef HAVE_CLAM
-  AU.addRequired<clam::ClamPass>();
-#endif
->>>>>>> 56fd0efb
 }
 
 /*** Helper methods to create SV-COMP style counterexamples */
