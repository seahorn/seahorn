--- conflicted
+++ resolved
@@ -84,14 +84,7 @@
     m_td = &getAnalysis<DataLayoutPass> ().getDataLayout ();
     m_canFail = getAnalysisIfAvailable<CanFail> ();
 
-<<<<<<< HEAD
-    // Initially the program is safe. It error is possible then query
-    // will be overwritten
-    m_db.addQuery (mk<FALSE> (m_efac));
-
-=======
 #if 0
->>>>>>> 60c4cdbe
     // Check syntactically if error is possible. If not the program is
     // trivially safe.
     Function *main = M.getFunction ("main");
@@ -128,9 +121,6 @@
             canFail = true; 
       }
     }
-<<<<<<< HEAD
-    if (!canFail) return Changed;
-=======
     if (!canFail)
     {
       // program trivially safe
@@ -138,7 +128,6 @@
       return Changed;
     }
 #endif 
->>>>>>> 60c4cdbe
     
     if (Step == hm_detail::CLP_SMALL_STEP || 
         Step == hm_detail::CLP_FLAT_SMALL_STEP)
