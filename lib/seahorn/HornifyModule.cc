#include "seahorn/HornifyModule.hh"


#include "ufo/Passes/NameValues.hpp"

#include "llvm/Support/raw_ostream.h"
#include "llvm/IR/Module.h"
#include "llvm/IR/Function.h"
#include "llvm/Transforms/Utils/UnifyFunctionExitNodes.h"
#include "llvm/IR/CFG.h"
#include "llvm/IR/InstIterator.h"
#include "llvm/Analysis/CFG.h"
#include "llvm/Support/CommandLine.h"
#include "llvm/Analysis/CallGraph.h"
#include "llvm/ADT/SCCIterator.h"
#include "seahorn/Support/BoostLlvmGraphTraits.hh"

#include "boost/range.hpp"
#include "boost/scoped_ptr.hpp"

#include "seahorn/Support/SortTopo.hh"

#include "seahorn/SymStore.hh"
#include "seahorn/LiveSymbols.hh"

#include "seahorn/Analysis/CutPointGraph.hh"
#include "seahorn/Analysis/CanFail.hh"
#include "ufo/Smt/EZ3.hh"
#include "ufo/Stats.hh"

#include "seahorn/HornifyFunction.hh"
#include "seahorn/FlatHornifyFunction.hh"

<<<<<<< HEAD
#include "crab_llvm/CrabLlvm.hh"
=======
#include "ikos_llvm/LlvmIkos.hh"
>>>>>>> 5de7f0e4

using namespace llvm;
using namespace seahorn;


static llvm::cl::opt<enum TrackLevel>
TL("horn-sem-lvl",
   llvm::cl::desc ("Track level for symbolic execution"),
   cl::values (clEnumValN (REG, "reg", "Primitive registers only"),
               clEnumValN (PTR, "ptr", "REG + pointers"),
               clEnumValN (MEM, "mem", "PTR + memory content"),
               clEnumValEnd),
   cl::init (seahorn::REG));


namespace hm_detail {enum Step {SMALL_STEP, LARGE_STEP, 
                                CLP_SMALL_STEP, CLP_FLAT_SMALL_STEP,
                                FLAT_SMALL_STEP, FLAT_LARGE_STEP};}

static llvm::cl::opt<enum hm_detail::Step>
Step("horn-step",
     llvm::cl::desc ("Step to use for the encoding"),
     cl::values (clEnumValN (hm_detail::SMALL_STEP, "small", "Small Step"),
                 clEnumValN (hm_detail::LARGE_STEP, "large", "Large Step"),
                 clEnumValN (hm_detail::FLAT_SMALL_STEP, "fsmall", "Flat Small Step"),
                 clEnumValN (hm_detail::FLAT_LARGE_STEP, "flarge", "Flat Large Step"),
                 clEnumValN (hm_detail::CLP_SMALL_STEP, "clpsmall", "CLP Small Step"),
                 clEnumValN (hm_detail::CLP_FLAT_SMALL_STEP, "clpfsmall","CLP Flat Small Step"),
                 clEnumValEnd),
     cl::init (hm_detail::SMALL_STEP));

static llvm::cl::opt<bool>
InterProc("horn-inter-proc",
          llvm::cl::desc ("Use inter-procedural encoding"),
          cl::init (false));

namespace seahorn
{
  char HornifyModule::ID = 0;

  HornifyModule::HornifyModule () :
    ModulePass (ID), m_zctx (m_efac),  m_db (m_efac),
    m_td(0), m_canFail(0)
  {
  }

  bool HornifyModule::runOnModule (Module &M)
  {
    ScopedStats _st ("HornifyModule");

    bool Changed = false;
    m_td = &getAnalysis<DataLayoutPass> ().getDataLayout ();
    m_canFail = getAnalysisIfAvailable<CanFail> ();

    if (Step == hm_detail::CLP_SMALL_STEP || 
        Step == hm_detail::CLP_FLAT_SMALL_STEP)
      m_sem.reset (new ClpSmallSymExec (m_efac, *this, TL));
    else
      m_sem.reset (new UfoSmallSymExec (m_efac, *this, TL));

    Function *main = M.getFunction ("main");
    if (!main)
    { // if not main found then program trivially safe
      errs () << "WARNING: main function not found so program is trivially safe.\n";
      m_db.addQuery (mk<FALSE> (m_efac));
      return Changed;
    }

    bool canFail = false; 

    // --- optimizer or ms can detect an error and make main
    //     unreachable. In that case, it will insert a call to
    //     seahorn.fail.
    Function* failureFn = M.getFunction ("seahorn.fail");
    if (!canFail)
    {
      for (auto &I : boost::make_iterator_range (inst_begin(*main), 
                                                 inst_end (*main)))
      {
        if (!isa<CallInst> (&I)) continue;
        // -- look through pointer casts
        Value *v = I.stripPointerCasts ();
        CallSite CS (const_cast<Value*> (v));
        const Function *fn = CS.getCalledFunction ();
        canFail |= (fn == failureFn);
      }
    }
    
    // --- we ask the can-fail analysis if no function can fail.
    if (!canFail)
    {      
      Function* errorFn = M.getFunction ("verifier.error");      
      for (auto &f : M)
      { 
        if ((&f == errorFn) || (&f == failureFn)) 
          continue; 
        canFail |= (m_canFail->canFail (&f)); 
      }
    }

    // --- no function can fail so the program is trivially safe.
    if (!canFail)
    { 
      errs () << "WARNING: no assertion was found ";
      errs () << "so either program does not have assertions or frontend discharged them.\n";
      m_db.addQuery (mk<FALSE> (m_efac));
      return Changed;
    }

    // create FunctionInfo for verifier.error() function
    if (Function* errorFn = M.getFunction ("verifier.error"))
    {
      FunctionInfo &fi = m_sem->getFunctionInfo (*errorFn);
      Expr boolSort = sort::boolTy (m_efac);
      ExprVector sorts (4, boolSort);
      fi.sumPred = bind::fdecl (mkTerm<const Function*> (errorFn, m_efac), sorts);
      m_db.registerRelation (fi.sumPred);

      // basic rules for error
      // error (false, false, false)
      // error (false, true, true)
      // error (true, false, true)
      // error (true, true, true)

      Expr trueE = mk<TRUE> (m_efac);
      Expr falseE = mk<FALSE> (m_efac);

      ExprSet allVars;

      ExprVector args {falseE, falseE, falseE};
      m_db.addRule (allVars, bind::fapp (fi.sumPred, args));

      args = {falseE, trueE, trueE} ;
      m_db.addRule (allVars, bind::fapp (fi.sumPred, args));

      args = {trueE, falseE, trueE} ;
      m_db.addRule (allVars, bind::fapp (fi.sumPred, args));

      args = {trueE, trueE, trueE} ;
      m_db.addRule (allVars, bind::fapp (fi.sumPred, args));

      args [0] = bind::boolConst (mkTerm (std::string ("arg.0"), m_efac));
      args [1] = bind::boolConst (mkTerm (std::string ("arg.1"), m_efac));
      args [2] = bind::boolConst (mkTerm (std::string ("arg.2"), m_efac));
      m_db.addConstraint (bind::fapp (fi.sumPred, args),
                          mk<AND> (mk<OR> (mk<NEG> (args [0]), args [2]),
                                   mk<OR> (args [0], mk<EQ> (args [1], args [2]))));
    }


    CallGraph &CG = getAnalysis<CallGraphWrapperPass> ().getCallGraph ();
    for (auto it = scc_begin (&CG); !it.isAtEnd (); ++it)
    {
      const std::vector<CallGraphNode*> &scc = *it;
      CallGraphNode *cgn = scc.front ();
      Function *f = cgn->getFunction ();
      if (it.hasLoop () || scc.size () > 1)
        errs () << "WARNING RECURSION at " << (f ? f->getName () : "nil") << "\n";
      // assert (!it.hasLoop () && "Recursion not yet supported");
      // assert (scc.size () == 1 && "Recursion not supported");
      if (f) Changed = (runOnFunction (*f) || Changed);
    }

    if (!m_db.hasQuery ())
    { 
      // --- This may happen if the exit block of main is unreachable
      //     but still the main function can fail. 
      m_db.addQuery (mk<TRUE> (m_efac));
    }

    /**
       TODO:
         - name basic blocks so that there are no name clashes between functions (DONE)
         - handle new shadow mem functions in SymExec
         - add attributes (i.e., does not read memory) to shadow mem functions
         - factor out Live analysis from SymExec.
       To implement:

       1. walk up the call graph and compute live symbols

       2. from entry block of each function, compute globals that the
          function is using, and make it available to live analysis

       3. live analysis reads all globals that the function is using at a call site

       4. for non-trivial call graph scc

          a. run live analysis on each function
          b. merge live globals from all functions
          c. run one step of live analysis again with new global usage info

      At this point global liveness information is done

       5. update live values of entry blocks to include DSNodes that
          are passed in. This information is available from annotations
          in the return block left by the MemShadowDsaPass

       8. create summary predicates for functions. Use llvm::Function* as the name.
          Ensure that BasicBlocks and CutPoint include function in their name.
          Signature: live@entry (non-memory) , return val, memory regions

       7. use HornifyFunction to compute the system for each
          individual function Give it access to summary predicates so
          that it can deal with functions.  It will need to map
          parameters to arguments and globals to match live@entry part
          of the signature.

       8. Add rules connecting summaries. The rules are from return block.
           return_block(live@entry, live@other) & ret_block_actions ->
                           Summary (live@entry (non-memory), ret_val, memory)

       9. main is special:

            a. live at entry are globals and global memory
            b. entry rule is the initialization (i.e., all global values are 0 initially)
            c. query is whether main gets to its return location (same as UFO)

    */
    return Changed;
  }

  bool HornifyModule::runOnFunction (Function &F)
  {
    // -- skip functions without a body
    if (F.isDeclaration () || F.empty ()) return false;
    LOG("horn-step", errs () << "HornifyModule: runOnFunction: " << F.getName () << "\n");



    //CutPointGraph &cpg = getAnalysis<CutPointGraph> (F);
    boost::scoped_ptr<HornifyFunction> hf (new SmallHornifyFunction
                                           (*this, InterProc));
    if (Step == hm_detail::LARGE_STEP)
      hf.reset (new LargeHornifyFunction (*this, InterProc));
    else if (Step == hm_detail::FLAT_SMALL_STEP || 
             Step == hm_detail::CLP_FLAT_SMALL_STEP)
      hf.reset (new FlatSmallHornifyFunction (*this, InterProc));
    else if (Step == hm_detail::FLAT_LARGE_STEP)
      hf.reset (new FlatLargeHornifyFunction (*this, InterProc));


    /// -- allocate LiveSymbols
    auto r = m_ls.insert (std::make_pair (&F, LiveSymbols (F, m_efac, *m_sem)));
    assert (r.second);
    /// -- run LiveSymbols
    r.first->second.run ();

    /// -- hornify function
    hf->runOnFunction (F);

    return false;
  }

  void HornifyModule::getAnalysisUsage (llvm::AnalysisUsage &AU) const
  {
    AU.setPreservesAll ();
    AU.addRequired<llvm::DataLayoutPass>();

    AU.addRequired<seahorn::CanFail> ();
    AU.addRequired<ufo::NameValues>();

    AU.addRequired<llvm::CallGraphWrapperPass> ();
    AU.addPreserved<llvm::CallGraphWrapperPass> ();

    AU.addRequired<seahorn::TopologicalOrder>();
    AU.addRequired<seahorn::CutPointGraph>();
<<<<<<< HEAD
    AU.addPreserved<crab_llvm::CrabLlvm> ();
=======
    AU.addPreserved<llvm_ikos::LlvmIkos> ();
>>>>>>> 5de7f0e4

  }

  const LiveSymbols& HornifyModule::getLiveSybols (const Function &F) const
  {
    auto it = m_ls.find (&F);
    assert (it != m_ls.end ());
    return it->second;
  }

  const Expr HornifyModule::bbPredicate (const BasicBlock &BB)
  {
    const BasicBlock *bb = &BB;
    Expr res = m_bbPreds [bb];
    if (res) return res;


    const ExprVector &lv = live (bb);
    ExprVector sorts;
    sorts.reserve (lv.size () + 1);

    for (auto &v : lv)
    {
      assert (bind::isFapp (v));
      assert (bind::domainSz (bind::fname (v)) == 0);
      sorts.push_back (bind::typeOf (v));
    }
    sorts.push_back (mk<BOOL_TY> (m_efac));

    Expr name = mkTerm (bb, m_efac);
    res = bind::fdecl (name, sorts);
    m_bbPreds [bb] = res;
    return res;
  }

  const BasicBlock& HornifyModule::predicateBb (Expr pred) const
  {
    Expr v = pred;
    if (bind::isFapp (v)) v = bind::fname (pred);

    assert (bind::isFdecl (v));
    v = bind::fname (v);
    assert (isOpX<BB> (v));
    return *getTerm<const BasicBlock*> (v);
  }

}<|MERGE_RESOLUTION|>--- conflicted
+++ resolved
@@ -31,11 +31,7 @@
 #include "seahorn/HornifyFunction.hh"
 #include "seahorn/FlatHornifyFunction.hh"
 
-<<<<<<< HEAD
 #include "crab_llvm/CrabLlvm.hh"
-=======
-#include "ikos_llvm/LlvmIkos.hh"
->>>>>>> 5de7f0e4
 
 using namespace llvm;
 using namespace seahorn;
@@ -302,11 +298,7 @@
 
     AU.addRequired<seahorn::TopologicalOrder>();
     AU.addRequired<seahorn::CutPointGraph>();
-<<<<<<< HEAD
     AU.addPreserved<crab_llvm::CrabLlvm> ();
-=======
-    AU.addPreserved<llvm_ikos::LlvmIkos> ();
->>>>>>> 5de7f0e4
 
   }
 
