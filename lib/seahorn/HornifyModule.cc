--- conflicted
+++ resolved
@@ -45,22 +45,19 @@
    cl::init (seahorn::REG));
 
 
-<<<<<<< HEAD
-namespace hm_detail {enum Step {SMALL_STEP, LARGE_STEP, FLAT_LARGE_STEP};}
-=======
-namespace hm_detail {enum Step {SMALL_STEP, LARGE_STEP, CLP_SMALL_STEP, FLAT_LARGE_STEP};}
->>>>>>> 30a0227f
+namespace hm_detail {enum Step {SMALL_STEP, LARGE_STEP, 
+                                CLP_SMALL_STEP, CLP_FLAT_SMALL_STEP,
+                                FLAT_SMALL_STEP, FLAT_LARGE_STEP};}
 
 static llvm::cl::opt<enum hm_detail::Step>
 Step("horn-step",
      llvm::cl::desc ("Step to use for the encoding"),
      cl::values (clEnumValN (hm_detail::SMALL_STEP, "small", "Small Step"),
                  clEnumValN (hm_detail::LARGE_STEP, "large", "Large Step"),
+                 clEnumValN (hm_detail::FLAT_SMALL_STEP, "fsmall", "Flat Small Step"),
                  clEnumValN (hm_detail::FLAT_LARGE_STEP, "flarge", "Flat Large Step"),
-<<<<<<< HEAD
-=======
                  clEnumValN (hm_detail::CLP_SMALL_STEP, "clpsmall", "CLP Small Step"),
->>>>>>> 30a0227f
+                 clEnumValN (hm_detail::CLP_FLAT_SMALL_STEP, "clpfsmall","CLP Flat Small Step"),
                  clEnumValEnd),
      cl::init (hm_detail::SMALL_STEP));
 
@@ -123,7 +120,8 @@
     if (!canFail) return Changed;
 #endif 
     
-    if (Step == hm_detail::CLP_SMALL_STEP)
+    if (Step == hm_detail::CLP_SMALL_STEP || 
+        Step == hm_detail::CLP_FLAT_SMALL_STEP)
       m_sem.reset (new ClpSmallSymExec (m_efac, *this, TL));
     else
       m_sem.reset (new UfoSmallSymExec (m_efac, *this, TL));
@@ -247,6 +245,9 @@
                                            (*this, InterProc));
     if (Step == hm_detail::LARGE_STEP)
       hf.reset (new LargeHornifyFunction (*this, InterProc));
+    else if (Step == hm_detail::FLAT_SMALL_STEP || 
+             Step == hm_detail::CLP_FLAT_SMALL_STEP)
+      hf.reset (new FlatSmallHornifyFunction (*this, InterProc));
     else if (Step == hm_detail::FLAT_LARGE_STEP)
       hf.reset (new FlatLargeHornifyFunction (*this, InterProc));
 
