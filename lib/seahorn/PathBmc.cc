#include "seahorn/config.h"

#ifndef HAVE_CLAM
#include "seahorn/PathBmc.hh"
/* Begin dummy implementation for PathBmcEngine if Clam is not available */
seahorn::solver::SolverResult seahorn::PathBmcEngine::solve() {
  ERR << "Path bmc engine only available if Clam is available";
  return seahorn::solver::SolverResult::UNKNOWN;
}

seahorn::PathBmcTrace seahorn::PathBmcEngine::getTrace() {
  seahorn::assertion_failed(
      "Path bmc engine only available if Clam is available", __FILE__,
      __LINE__);
}
/* End dummy implementation for PathBmcEngine if Clam is not available */
#else
#include "seahorn/Expr/ExprLlvm.hh"
#include "seahorn/Expr/ExprSimplifier.hh"
#include "seahorn/Expr/Smt/Solver.hh"
#ifdef WITH_YICES2
#include "seahorn/Expr/Smt/Yices2SolverImpl.hh"
#endif
#include "seahorn/Expr/Smt/Model.hh"
#include "seahorn/Expr/Smt/Z3SolverImpl.hh"
#include "seahorn/LoadCrab.hh"
#include "seahorn/PathBmc.hh"
#include "seahorn/PathBmcBoolAbs.hh"
#include "seahorn/PathBmcMuc.hh"
#include "seahorn/PathBmcUtil.hh"
#include "seahorn/Support/CFG.hh"
#include "seahorn/Support/SeaDebug.h"
#include "seahorn/Support/Stats.hh"
#include "seahorn/UfoOpSem.hh"

#include "sea_dsa/AllocWrapInfo.hh"

#include "clam/AbstractDomain.hh"
#include "clam/CfgBuilder.hh"
#include "clam/Clam.hh"
#include "clam/HeapAbstraction.hh"
#include "clam/SeaDsaHeapAbstraction.hh"

#include "llvm/ADT/STLExtras.h"
#include "llvm/Analysis/CallGraph.h"
#include "llvm/Analysis/TargetLibraryInfo.h"
#include "llvm/Support/CommandLine.h"
#include "llvm/Support/ErrorHandling.h"
#include "llvm/Support/FileSystem.h"
#include "llvm/Support/Path.h"
#include "llvm/Support/raw_ostream.h"

#include <unordered_map>

/**
 * == Path Bmc engine ===
 *
 * Assume all functions have been inlined so we have only main.
 *
 * 1. Generate precise encoding of main using BvOpSem semantics. The
 *    implementation should be parametric in terms of the semantics.
 * 2. Optionally, add crab invariants
 * 3. Generate boolean abstraction
 * 4. For each model M of the boolean abstraction:
 *    4.1 Reconstruct program path from M
 *    4.2 Solve path with Crab:
 *        4.2.1 If sat then goto 4.3
 *        4.2.2 Otherwise, compute blocking clause to refine the
 *              boolean abstraction and go to 4.
 *    4.3 Solve path with SMT solver:
 *        4.3.1 If sat then return "SAT"
 *        4.3.2 Otherwise, compute blocking clause to refine the boolean
 *              abstraction and go to 4.
 * 5. return "UNSAT" 
 * 
 *  The current implementation is VCGen dependent. In particular, the
 *  functions:
 *  - gen_path_cond_from_ai_cex
 *  - bool_abstraction
 * 
 *  Moreover, gen_path_cond_from_ai_cex also requires knowledge
 *  about how the translation from LLVM bitcode to Crab is done.
 **/

static llvm::cl::opt<seahorn::solver::SolverKind>
    SmtSolver("horn-bmc-smt-solver",
              llvm::cl::values(clEnumValN(seahorn::solver::SolverKind::Z3, "z3",
                                          "z3 SMT solver"),
                               clEnumValN(seahorn::solver::SolverKind::YICES2,
                                          "yices2", "Yices2 SMT solver")),
              llvm::cl::desc("Choose SMT solver used for the Path Bmc engine"),
              llvm::cl::init(seahorn::solver::SolverKind::Z3));

static llvm::cl::opt<bool> UseCrabGlobalInvariants(
    "horn-bmc-crab-invariants",
    llvm::cl::desc("Load crab invariants into the Path Bmc engine"),
    llvm::cl::init(true));

static llvm::cl::opt<bool> UseCrabForSolvingPaths(
    "horn-bmc-crab",
    llvm::cl::desc("Use of Crab to solve paths in Path Bmc engine"),
    llvm::cl::init(false));

static llvm::cl::opt<clam::CrabDomain> CrabDom(
    "horn-bmc-crab-dom",
    llvm::cl::desc("Crab Domain used by the Path Bmc engine"),
    llvm::cl::values(clEnumValN(clam::INTERVALS, "int",
                                "Classical interval domain (default)"),
                     clEnumValN(clam::ZONES_SPLIT_DBM, "zones",
                                "Zones domain."),
                     clEnumValN(clam::TERMS_INTERVALS, "term-int",
                                "Intervals with uninterpreted functions."),
                     clEnumValN(clam::TERMS_ZONES, "rtz",
                                "Reduced product of term-dis-int and zones."),
                     clEnumValN(clam::WRAPPED_INTERVALS, "w-int",
                                "Wrapped interval domain")),
    llvm::cl::init(clam::ZONES_SPLIT_DBM));

// It has only effect if UseCrabForSolvingPaths is enabled.
static llvm::cl::opt<bool> LayeredCrabSolving(
    "horn-bmc-crab-layered-solving",
    llvm::cl::desc("Try only-boolean reasoning before using "
                   "--horn-bmc-crab-dom to prove path unsatisfiability"),
    llvm::cl::init(false));

static llvm::cl::opt<enum seahorn::path_bmc::MucMethodKind> MucMethod(
    "horn-bmc-muc",
    llvm::cl::desc("Method used to compute minimal unsatisfiable cores in Path "
                   "Bmc engine"),
    llvm::cl::values(
        clEnumValN(seahorn::path_bmc::MucMethodKind::MUC_NONE, "none", "None"),
        clEnumValN(seahorn::path_bmc::MucMethodKind::MUC_ASSUMPTIONS, "assume",
                   "Solving with assumptions"),
        clEnumValN(seahorn::path_bmc::MucMethodKind::MUC_DELETION, "deletion",
                   "Deletion-based method"),
        clEnumValN(seahorn::path_bmc::MucMethodKind::MUC_BINARY_SEARCH,
                   "quickXplain", "QuickXplain method")),
    llvm::cl::init(seahorn::path_bmc::MucMethodKind::MUC_ASSUMPTIONS));

static llvm::cl::opt<unsigned> PathTimeout(
    "horn-bmc-path-timeout",
    llvm::cl::desc(
        "Timeout (sec) for SMT solving a path formula in Path Bmc engine"),
    llvm::cl::init(1800u));

static llvm::cl::opt<unsigned> MucTimeout(
    "horn-bmc-muc-timeout",
    llvm::cl::desc("Timeout (sec) for SMT query during MUC in Path Bmc engine"),
    llvm::cl::init(5u));

static llvm::cl::opt<std::string> SmtOutDir(
    "horn-bmc-smt-outdir",
    llvm::cl::desc("Directory to dump path formulas in SMT-LIB format"),
    llvm::cl::init(""), llvm::cl::value_desc("directory"));

namespace seahorn {

// To print messages with timestamps
static llvm::raw_ostream &get_os(bool show_time = false) {
  llvm::raw_ostream *result = &llvm::errs();
  if (show_time) {
    time_t now = time(0);
    struct tm tstruct;
    char buf[80];
    tstruct = *localtime(&now);
    strftime(buf, sizeof(buf), "[%Y-%m-%d.%X] ", &tstruct);
    *result << buf;
  }
  return *result;
}

/* Load clam invariants into the out map */
void PathBmcEngine::load_invariants(
    const clam::IntraClam &crab,
    DenseMap<const BasicBlock *, ExprVector> &out) {

  clam::lin_cst_unordered_map<Expr> cache;
  for (const BasicBlock &bb : *m_fn) {

    // -- Get invariants from crab as crab linear constraints
    auto pre = crab.get_pre(&bb);
    if (!pre)
      continue;
    clam::lin_cst_sys_t inv_csts = pre->to_linear_constraints();
    if (inv_csts.is_true())
      continue;

    // -- Translate crab linear constraints to ExprVector
    const ExprVector &live = m_ls->live(&bb);
    LinConsToExpr conv(*m_mem, *m_fn, live);

    ExprVector res;
    for (auto cst : inv_csts) {
      // XXX: will convert from crab semantics to BMC semantics.
      auto it = cache.find(cst);
      Expr e;
      if (it == cache.end()) {
        if (!(cst.is_well_typed())) {
          // Crab can generate invariants where variables might have
          // different bitwidths.
          continue;
        }
        e = conv.toExpr(cst, sem());
      } else {
        e = it->second;
      }

      if (isOpX<FALSE>(e)) {
        res.clear();
        res.push_back(e);
        break;
      } else if (isOpX<TRUE>(e)) {
        continue;
      } else {
        cache.insert({cst, e});
        res.push_back(e);
      }
    }

    if (!res.empty()) {
      out.insert({&bb, res});
      LOG("bmc-ai", errs() << "Global invariants at " << bb.getName() << ":\n";
          if (res.empty()) { errs() << "\ttrue\n"; } else {
            for (auto e : res) {
              errs() << "\t" << *e << "\n";
            }
          });
    }
  }
}

/* Assert the invariants as formulas in m_precise_side */
void PathBmcEngine::assert_invariants(const expr_invariants_map_t &invariants,
                                      SymStore &s) {

  // s.print(errs());
  // Apply the symbolic store
  expr::fn_map<std::function<Expr(Expr)>> fmap([s](Expr e) { return s.at(e); });
  for (auto &kv : invariants) {
    const BasicBlock *bb = kv.first;
    const ExprVector &inv = kv.second;

    Expr sym_bb = s.at(sem().symb(*bb));
    if (!sym_bb)
      continue;

    ExprVector eval_res;
    for (auto e : inv) {
      // XXX: we use replace instead of symbolic store eval
      // because the latter does not go through linear constraints.
      if (Expr eval_e = expr::replace(e, fmap)) {
        eval_res.push_back(eval_e);
      }
    }
    if (!eval_res.empty()) {
      // Add the invariants in m_precise_side
      m_precise_side.push_back(mk<IMPL>(sym_bb, op::boolop::land(eval_res)));
    }
  }
}

/**
 ** Helpers for path_encoding_and_solver_with_ai
 **/

/* A CFG edge is critical if it is not the only leaving its source
 * block and the only entering to the destination block.
 */
static bool isCriticalEdge(const BasicBlock *src, const BasicBlock *dst) {
  bool not_only_leaving = false;
  bool not_only_entering = false;
  for (const BasicBlock *s : succs(*src)) {
    if (s != dst) {
      not_only_leaving = true;
      break;
    }
  }
  for (const BasicBlock *p : preds(*dst)) {
    if (p != src) {
      not_only_entering = true;
      break;
    }
  }
  return (not_only_leaving && not_only_entering);
}

/*
 * Extract which boolean literals from the boolean abstraction must be
 * true to witness the spurious counterexample found by Crab.
 *
 * The extraction depends on the particular VCGen encoding and how
 * LLVM bitcode is translated into Crab CFGs. These are the current
 * assumptions:
 *
 *   1) A binary operation or array read/write s at bb is translated by VCGen 
 *      to (bb => s)
 *   2) Most Crab assignments "x=y" at bj are coming from PHI nodes.
 *      Given "bi: x = PHI (y, bj) (...)" VCGen encodes it into:
 *        ((bj and (bj and bi)) => x=y)
 *   3) Crab "assume(cst)" at bbi is coming from "f = ICMP cst at bb, BR f bbi,
 *      bbj", VCGen produces:
 *        ((bb and (bb and bbi)) => f)
 * 
 *   We need to take special care if an edge is critical:
 *       - a PHI node is translated into bj and tuple(bi,bj) => x=y
 *       - a branch is translated into b and tuple(bb,bbi) => f
 */
bool PathBmcEngine::gen_path_cond_from_ai_cex(
    PathBmcTrace &cex,    					      
    const std::vector<crab_statement_t> &cex_stmts,
    ExprSet /*std::set<Expr, lessExpr>*/ &path_cond) {

  LOG("bmc-crab-blocking-clause",
      errs() << "\nGenerating blocking clause from Crab cex ...\n";);

  const clam::CfgBuilder& cfg_builder = *m_cfg_builder_man->get_cfg_builder(*m_fn);  
  for (auto it = cex_stmts.begin(); it != cex_stmts.end(); ++it) {
    auto s = *it;
    LOG("bmc-crab-blocking-clause", crab::outs() << *s.m_s << "\n";);
    if (s.m_s->is_havoc()) {
      // The only reason a havoc statement is relevant is if we have something
      // like x:=*; assume(cond(x)); assert(cond(x)) Therefore, we can skip
      // it.
      continue;
    } else if ( // enumerate all statements here so that we can know if we
                // miss one
        s.m_s->is_bin_op() || s.m_s->is_int_cast() || s.m_s->is_select() ||
        s.m_s->is_bool_bin_op() || s.m_s->is_bool_assign_cst() ||
	s.m_s->is_assume() || s.m_s->is_bool_assume() ||
	// array writes
	s.m_s->is_arr_write() || 	
	// array reads
	s.m_s->is_arr_read() || 
        // array initializations are not coming from branches
        s.m_s->is_arr_init()) {
      if (s.m_parent.is_edge()) {
        auto p = s.m_parent.get_edge();
        Expr src = sem().symb(*p.first);
        Expr dst = sem().symb(*p.second);

        Expr edge;
        if (isCriticalEdge(p.first, p.second)) {
          edge = path_bmc::expr_utils::mkEdge(src, dst);
          LOG("bmc-crab-blocking-clause",
              errs() << "\tCritical edge for branch between "
                     << p.first->getName() << " and " << p.second->getName()
                     << ": " << *edge << "\n";);
          path_cond.insert(eval(src));
        } else {
          edge = mk<AND>(src, dst);
          LOG("bmc-crab-blocking-clause",
              errs() << "\tNon-critical edge for branch between "
                     << p.first->getName() << " and " << p.second->getName()
                     << ": " << *edge << "\n";);
        }
        path_cond.insert(eval(edge));
      } else {
        const BasicBlock *BB = s.m_parent.get_basic_block();
        path_cond.insert(eval(sem().symb(*BB)));
        LOG("bmc-crab-blocking-clause", errs()
                                            << "\tbasic block " << BB->getName()
	                                    << ": " << *(sem().symb(*BB)) << "\n";);
      }
      continue;
    } else if (s.m_s->is_assign() || s.m_s->is_bool_assign_var() ||
	       s.m_s->is_arr_assign()) {
      /* 
       * If there is an assignment then it might be originated from a
       * PHI node.  In that case, it's not sound just to consider the
       * block bb where the PHI node is defined but instead, we need
       * to include the edge from the PHI's incoming block to bb.
       */

      // To record the edge
      const BasicBlock *src_BB = nullptr;
      const BasicBlock *dst_BB = nullptr;
      
      if (s.m_s->is_assign()) {
        typedef typename clam::cfg_ref_t::basic_block_t::assign_t assign_t;
        auto assign = static_cast<const assign_t *>(s.m_s);
        if (boost::optional<const llvm::Value *> lhs =
                assign->lhs().name().get()) {
	  // The crab assignment is in the incoming block of PHI
          if (const PHINode* PHI = dyn_cast<PHINode>(*lhs)) {
	    src_BB = s.m_parent.get_basic_block();
	    if (!src_BB) {
	      src_BB = s.m_parent.get_edge().first;
	      assert(src_BB);
	    }
	    dst_BB = PHI->getParent();
	  }
        }
      } else if (s.m_s->is_bool_assign_var()) {
	typedef typename clam::cfg_ref_t::basic_block_t::bool_assign_var_t
	  bool_assign_var_t;
	auto assign = static_cast<const bool_assign_var_t *>(s.m_s);
	if (boost::optional<const llvm::Value *> lhs =
	    assign->lhs().name().get()) {
          if (const PHINode* PHI = dyn_cast<PHINode>(*lhs)) {
	    // The crab assignment is in the incoming block of PHI
	    src_BB = s.m_parent.get_basic_block();
	    if (!src_BB) {
	      src_BB = s.m_parent.get_edge().first;
	      assert(src_BB);
	    }
	    dst_BB = PHI->getParent();
	  }
	}
      } else if (s.m_s->is_arr_assign()) {
	if (const PHINode *PHI = dyn_cast<PHINode>(cfg_builder.get_instruction(*s.m_s))) {
	  // The crab array assignment is in the incoming block of PHI
	  src_BB = s.m_parent.get_basic_block();
	  if (!src_BB) {
	    src_BB = s.m_parent.get_edge().first;
	    assert(src_BB);
	  }
	  dst_BB = PHI->getParent();
	}
      }

      if (src_BB && dst_BB) {
	// XXX assignments originated from PHI nodes
        Expr src = sem().symb(*src_BB);
        Expr dst = sem().symb(*dst_BB);
        Expr edge;
        if (isCriticalEdge(src_BB, dst_BB)) {
          edge = path_bmc::expr_utils::mkEdge(src, dst);
          LOG("bmc-crab-blocking-clause",
              errs() << "\tCritical edge for PHI Node between "
                     << src_BB->getName() << " and " << dst_BB->getName() << ": "
                     << *edge << "\n";);
          path_cond.insert(eval(src));
        } else {
          edge = mk<AND>(src, dst);
          LOG("bmc-crab-blocking-clause",
              errs() << "\tNon-critical edge for PHI Node between "
                     << src_BB->getName() << " and " << dst_BB->getName() << ": "
                     << *edge << "\n";);
        }
        path_cond.insert(eval(edge));
        continue;
      } else {
        // XXX assignment not originated from a PHI node
        assert(!s.m_parent.is_edge());
        const BasicBlock *BB = s.m_parent.get_basic_block();
        assert(BB);
        path_cond.insert(eval(sem().symb(*BB)));
        LOG("bmc-crab-blocking-clause", errs() << "\tbasic block for assignment "
                                               << BB->getName()
	                                       << ": " << *(sem().symb(*BB)) << "\n";);
        continue;
      }
    }
    
    // sanity check: this should not happen.
    // crab::outs() << *s.m_s << "\n";
    ERR << "PathBmc::gen_path_cond_from_cex: unsupported crab statement";
    return false;
  } // end for
  return true;
}


/* 
 * Evaluate an expression using the symbolic store.
 * Needed when Crab adds blocking clauses into the boolean abstraction.
 * Assume that encode() has been executed already.
 */
Expr PathBmcEngine::eval(Expr e) {
  // XXX: since PathBmc only works with loop-free programs we should
  // have only two cutpoint nodes. 
  assert(getCps().size() == 2);
  
  // XXX: this is the symbolic store we care about it (ensured by
  // encode()).
  auto &states = getStates();
  SymStore&s = states[1]; 

  Expr v = s.eval(e);
  if (v != e) {
    return v;
  }
  if (path_bmc::expr_utils::isEdge(e)) {
    // HACK: s.eval does not traverse function declarations
    auto t = path_bmc::expr_utils::getEdge(e);
    if (s.isDefined(t.first) && s.isDefined(t.second)) {
      return path_bmc::expr_utils::mkEdge(s.eval(t.first), s.eval(t.second));
    }
  }
  return nullptr;
}

/*
 * Given a sequence of basic blocks, extract the crab invariants per
 * block and convert it to Expr format.
 */
void PathBmcEngine::extract_post_conditions_from_ai_cex(
    const std::vector<const llvm::BasicBlock *> &cex,
    const crab_invariants_map_t &invariants,
    expr_invariants_map_t &out) {
  
  const LiveSymbols &ls = *m_ls;
  clam::HeapAbstraction &heap_abs = *m_mem;
  const Function &fn = *m_fn;
  ExprFactory &efac = sem().efac();
  
  auto get_crab_linear_constraints = [&invariants](const BasicBlock *b) {
    auto it = invariants.find(b);
    if (it != invariants.end()) {
      return it->second->to_linear_constraints();
    } else {
      // if the block is not found then the value is assumed to be
      // bottom.
      clam::lin_cst_sys_t res(clam::lin_cst_t::get_false());
      return res;
    }
  };

  for (const BasicBlock *b : cex) {
    const ExprVector &live = ls.live(b);
    // XXX: this will lose precision if the domain is not convex.
    clam::lin_cst_sys_t csts = get_crab_linear_constraints(b);
    ExprVector f;
    LinConsToExpr conv(heap_abs, fn, live);
    for (auto cst : csts) {
      // XXX: Convert to Expr using Crab semantics (linear integer
      // arithmetic).
      Expr e = conv.toExpr(cst, efac);
      if (isOpX<FALSE>(e)) {
        f.clear();
        f.push_back(e);
      } else if (isOpX<TRUE>(e)) {
        continue;
      } else {
        f.push_back(e);
      }
    }
    out.insert({b, f});
  }
}

/*
   It builds a sliced Crab CFG wrt cex and performs abstract
   interpretation on it. This sliced CFG should correspond to a path
   in the original CFG.

   Return false iff the abstract interpretation of path is
   bottom. If bottom then it computes a blocking clause for that
   path.

   Modify m_path_cond.
 */
bool PathBmcEngine::path_encoding_and_solve_with_ai(
      PathBmcTrace &cex, expr_invariants_map_t &path_constraints) {
  
  using namespace clam;
  std::vector<const llvm::BasicBlock *> cex_blocks;
  LOG("bmc-details", errs() << "Trace=";);
  for (unsigned i = 0, sz = cex.size(); i < sz; i++) {
    cex_blocks.push_back(cex.bb(i));
    LOG("bmc-details", errs() << cex.bb(i)->getName() << "  ";);
  }
  
  LOG("bmc-details", errs() << "\n";);

  // -- crab parameters
  AnalysisParams params;
  params.dom = CrabDom;

  // -- run crab on the path:
  //    If bottom is inferred then cex_relevant_stmts is a minimal subset of
  //    statements along the path that still implies bottom.
  std::vector<crab_statement_t> cex_relevant_stmts;

  bool compute_path_constraints = false;
  LOG("bmc-crab", compute_path_constraints = true;);
  bool res;
  // currently enabled only for debugging because path_constraints is
  // unused.
  if (compute_path_constraints) { 
    // crab_invariants contains the forward invariants for the cex:
    // one abstract state per cex's block
    crab_invariants_map_t crab_invariants;
    res =
        m_crab_path_solver->path_analyze(params, cex_blocks, LayeredCrabSolving,
                                         cex_relevant_stmts, crab_invariants);
    // conversion from crab to Expr
    extract_post_conditions_from_ai_cex(cex_blocks, crab_invariants,
					path_constraints);
  } else {
    res = m_crab_path_solver->path_analyze(
        params, cex_blocks, LayeredCrabSolving, cex_relevant_stmts);
  }

  if (res) {
    LOG("bmc-crab",
	errs() << "Crab cannot prove unsat.\n"
	       << "Post-conditions computed by crab:\n";
	for (unsigned i=0,sz=cex_blocks.size();i<sz;++i) {
	  auto it = path_constraints.find(cex_blocks[i]);
	  if (it != path_constraints.end()) {
	    errs() << cex_blocks[i]->getName() << ":\n";
	    for (auto e: it->second) {
	      errs() << "\t" << *e << "\n";	    
	    }
	  }
	});
  } else  {
    LOG("bmc", get_os() << "Crab proved unsat.";
        // count the number of llvm instructions in the path
        unsigned num_stmts = 0;
        for (auto BB
             : cex_blocks) { num_stmts += BB->size(); } get_os()
        << " #Relevant statements " << cex_relevant_stmts.size() << "/"
        << num_stmts << ".\n";);

    LOG("bmc-crab", errs() << "\nRelevant Crab statements:\n";
        for (auto &s
             : cex_relevant_stmts) {
          errs() << s.m_parent.get_name();
          if (s.m_parent.is_edge()) {
            auto e = s.m_parent.get_edge();
            errs() << " (" << e.first->getName() << "," << e.second->getName()
                   << ")";
          }
          errs() << ":\n";
          crab::outs() << "\t" << *(s.m_s) << "\n";
        });

    // -- Extract the path condition from the spurious cex.
    std::set<Expr> path_cond;
    assert(m_cfg_builder_man->has_cfg(*m_fn));
    if (!gen_path_cond_from_ai_cex(cex, cex_relevant_stmts, path_cond)) {
      // By returning true we pretend the query was sat so we run
      // the SMT solver next.
      return true;
    }
    m_path_cond.clear();
    m_path_cond.assign(path_cond.begin(), path_cond.end());

    #if 0
    //// DEBUGGING    
    Expr crab_bc = op::boolop::lneg(op::boolop::land(m_path_cond));
    llvm::errs() << "Blocking clause using crab: " << *crab_bc << "\n";
    m_path_cond.clear();
    return true;
    #endif 
  }
  return res;
}

/*
  First, it builds an implicant of the precise encoding (m_precise_side)
  with respect to the model. This implicant should correspond to a
  path. Then, it checks that the implicant is unsatisfiable. If yes,
  it produces a blocking clause for that path. Otherwise, it
  produces a model.

  Modify: m_smt_path_solver, m_path_cond, and m_model.

  NOTE: Currently, blocking clauses are Boolean since the only
  abstraction we handle is Boolean.
*/
solver::SolverResult PathBmcEngine::path_encoding_and_solve_with_smt(
    const PathBmcTrace &cex, const expr_invariants_map_t & /*invariants*/,
    // extra constraints inferred by
    // crab for current implicant
    const expr_invariants_map_t & /*path_constraints*/) {

  const ExprVector &path_formula = cex.get_implicant_formula();
  const ExprMap &path_cond_map = cex.get_implicant_bools_map();

  LOG("bmc-details", errs() << "PATH FORMULA:\n";
      for (Expr e
           : path_formula) { errs() << "\t" << *e << "\n"; });

  // For debugging
  // if (SmtOutDir != "") {
  //   to_smt_lib(path_formula);
  // }

  /*****************************************************************
   * This check might be expensive if path_formula contains complex
   * bitvector/floating point expressions.
   * TODO: make decisions `a la` mcsat to solve faster. We will use
   * here invariants to make only those decisions which are
   * consistent with the invariants.
   *****************************************************************/
  m_smt_path_solver->reset();
  // TODO: add here path_constraints to help
  for (Expr e : path_formula) {
    m_smt_path_solver->add(e);
  }

  solver::SolverResult res;
  {
    path_bmc::scoped_solver ss(*m_smt_path_solver, PathTimeout);
    res = ss.get().check();
  }
  if (res == solver::SolverResult::SAT) {
    m_model = m_smt_path_solver->get_model();
    if (SmtOutDir != "") {
      to_smt_lib(path_formula, "sat");
    }
  } else {
    // Stats::resume ("BMC path-based: SMT unsat core");
    // --- Compute minimal unsat core of the path formula
    enum path_bmc::MucMethodKind muc_method = MucMethod;
    if (res == solver::SolverResult::UNSAT) {
      LOG("bmc", get_os() << "SMT proved unsat. Size of path formula="
                          << path_formula.size() << ". ");
    } else {
      LOG("bmc", get_os() << "SMT returned unknown. Size of path formula="
                          << path_formula.size() << ". ");
      Stats::count("BMC total number of unknown symbolic paths");

      muc_method = path_bmc::MucMethodKind::MUC_NONE;
      // We pretend the query is unsat to keep going but remember the
      // unknown query in m_unsolved_path_formulas.
      res = solver::SolverResult::UNSAT;
      // -- Enqueue the unknown path formula
      m_unsolved_path_formulas.push(std::make_pair(m_num_paths, path_formula));

      if (SmtOutDir != "") {
        to_smt_lib(path_formula, "unknown");
      }
    }

    ExprVector unsat_core;
    switch (muc_method) {
    case path_bmc::MucMethodKind::MUC_NONE: {
      unsat_core.assign(path_formula.begin(), path_formula.end());
      break;
    }
    case path_bmc::MucMethodKind::MUC_DELETION: {
      path_bmc::deletion_muc muc(*m_smt_path_solver, MucTimeout);
      muc.run(path_formula, unsat_core);
      break;
    }
    case path_bmc::MucMethodKind::MUC_BINARY_SEARCH: {
      path_bmc::binary_search_muc muc(*m_smt_path_solver, MucTimeout);
      muc.run(path_formula, unsat_core);
      break;
    }
    case path_bmc::MucMethodKind::MUC_ASSUMPTIONS:
    default: {
      path_bmc::muc_with_assumptions muc(*m_smt_path_solver);
      muc.run(path_formula, unsat_core);
      break;
    }
    }
    // Stats::stop ("BMC path-based: SMT unsat core");

    LOG("bmc", get_os() << "Size of unsat core=" << unsat_core.size() << "\n";);
    
    LOG("bmc-details", 
	errs() << "unsat core=\n";
	for (auto e: unsat_core) {
	  errs () << *e << "\n";
	});
    
    // Stats::resume ("BMC path-based: blocking clause");
    // -- Refine the Boolean abstraction using the unsat core
    ExprSet path_cond_set;
    for (Expr e : unsat_core) {
      auto it = path_cond_map.find(e);
      // It's possible that an implicant has no active booleans.
      // For instance, corner cases where the whole program is a
      // single block.
      if (it != path_cond_map.end()) {
        path_cond_set.insert(it->second);
      }
    }
    m_path_cond.assign(path_cond_set.begin(), path_cond_set.end());
    // Stats::stop ("BMC path-based: blocking clause");
  }

  return res;
}

PathBmcEngine::PathBmcEngine(LegacyOperationalSemantics &sem,
                             const llvm::DataLayout &dl,
                             const llvm::TargetLibraryInfo &tli,
                             llvm::CallGraph &cg, sea_dsa::AllocWrapInfo &awi)
    : m_sem(sem), m_cpg(nullptr), m_fn(nullptr), m_ls(nullptr),
      m_ctxState(sem.efac()), m_boolean_solver(nullptr),
      m_smt_path_solver(nullptr), m_model(nullptr), m_num_paths(0), m_dl(dl),
      m_tli(tli), m_cg(cg), m_awi(awi),
      m_cfg_builder_man(nullptr), m_mem(nullptr), m_crab_path_solver(nullptr) {

  if (SmtSolver == solver::SolverKind::Z3) {
    m_boolean_solver = llvm::make_unique<solver::z3_solver_impl>(sem.efac());
    m_smt_path_solver = llvm::make_unique<solver::z3_solver_impl>(sem.efac());
    // Tuning m_aux_solver_solver's parameters
    // auto &s = static_cast<solver::z3_solver_impl&>(*m_smt_path_solver);
    // ZParams<EZ3> params(s.get_context());
    // params.set(":model_compress", false);
    // params.set(":proof", false);
    // s.get_solver().set(params);

    // z3n_set_param(":model_compress", false);
    // z3n_set_param(":proof", false);
  } else if (SmtSolver == solver::SolverKind::YICES2) {
#ifdef WITH_YICES2
    m_boolean_solver = llvm::make_unique<solver::yices_solver_impl>(sem.efac());
    m_smt_path_solver =
        llvm::make_unique<solver::yices_solver_impl>(sem.efac());
#else
    assertion_failed("Compile with YICES2_HOME option", __FILE__, __LINE__);
#endif
  } else {
    assertion_failed("Unsupported smt solver", __FILE__, __LINE__);
  }
}

PathBmcEngine::~PathBmcEngine() {}

void PathBmcEngine::addCutPoint(const CutPoint &cp) {
  if (m_cps.empty()) {
    m_cpg = &cp.parent();
    m_fn = cp.bb().getParent();
  }

  assert(m_cpg == &cp.parent());
  m_cps.push_back(&cp);
}

// Print a path to a SMT-LIB file (for debugging purposes)
void PathBmcEngine::to_smt_lib(const ExprVector &f, std::string prefix) {
  assert(SmtOutDir != "");

  std::error_code EC;
  std::string DirName = SmtOutDir;

  // get absolute path to the directory
  SmallVector<char, 256> path;
  EC = sys::fs::make_absolute(DirName, path);
  if (EC) {
    ERR << "Cannot find absolute path to " << DirName;
    return;
  }
  // create the directory
  EC = sys::fs::create_directory(path, true /*ignore if dir exists*/);
  if (EC) {
    ERR << "Cannot create directory " << DirName;
    return;
  }
  // create a file name
  std::string Filename("path_" + prefix + "_" + std::to_string(m_num_paths));
  {
    time_t now = time(0);
    struct tm tstruct;
    char buf[80];
    tstruct = *localtime(&now);
    strftime(buf, sizeof(buf), "__%Y-%m-%d.%H-%M-%S", &tstruct);
    std::string suffix(buf);
    Filename = Filename + "_" + suffix;
  }
  Filename = Filename + ".smt2";
  sys::path::append(path, Filename);
  Twine fullFilename(path);

  // create a file descriptor
  raw_fd_ostream fd(fullFilename.toStringRef(path), EC, sys::fs::F_Text);
  if (EC) {
    ERR << "Could not open: " << Filename;
    return;
  }

  // dump the formula to the file descriptor
  m_smt_path_solver->reset();
  for (Expr e : f) {
    m_smt_path_solver->add(e);
  }
  m_smt_path_solver->to_smt_lib(fd);
  m_smt_path_solver->reset();
}

raw_ostream &PathBmcEngine::toSmtLib(raw_ostream &o) {
  encode();

  m_smt_path_solver->reset();
  for (Expr e : m_precise_side) {
    m_smt_path_solver->add(e);
  }
  m_smt_path_solver->to_smt_lib(o);
  m_smt_path_solver->reset();
  return o;
}

void PathBmcEngine::encode() {
  Stats::resume("BMC path-based: precise encoding");

  // -- only run the encoding once
  if (m_semCtx)
    return;

  assert(m_cpg);
  assert(m_fn);

  m_semCtx = m_sem.mkContext(m_ctxState, m_precise_side);
  VCGen vcgen(m_sem);

  // first state is the state in which execution starts
  m_states.push_back(m_semCtx->values());

  // -- for every pair of cut-points
  const CutPoint *prev = nullptr;
  for (const CutPoint *cp : m_cps) {
    if (prev) {
      const CpEdge *edg = m_cpg->getEdge(*prev, *cp);
      assert(edg);
      m_edges.push_back(edg);

      // generate vc for current edge
      vcgen.genVcForCpEdge(*m_semCtx, *edg);
      // store a copy of the state at the end of execution
      m_states.push_back(m_semCtx->values());
    }
    prev = cp;
  }

  Stats::stop("BMC path-based: precise encoding");
}

static inline solver::SolverResult path_solver(solver::Solver &solver) {
  Stats::resume("BMC path-based: enumeration path solver");
  auto res = solver.check();
  Stats::stop("BMC path-based: enumeration path solver");
  return res;
}

solver::SolverResult PathBmcEngine::solve() {
  LOG("bmc", get_os(true) << "Starting path-based BMC \n";);

  // -- Precise encoding
  LOG("bmc", get_os(true) << "Begin precise encoding\n";);
  encode();
  LOG("bmc", get_os(true) << "End precise encoding\n";);

  // -- Compute live symbols so that invariant variables exclude
  //    dead variables.
  m_ls.reset(new LiveSymbols(*m_fn, sem().efac(), sem()));
  m_ls->run();

  // -- Heap analysis to improve precision of crab.
  //    Note that this analysis requires the whole module.
  LOG("bmc", get_os(true) << "Begin running memory analysis\n";);
  Stats::resume("BMC path-based: memory analysis");
  m_mem.reset(new clam::SeaDsaHeapAbstraction(*(m_fn->getParent()), m_cg, m_dl,
                                              m_tli, m_awi, false));
  Stats::stop("BMC path-based: memory analysis");
  LOG("bmc", get_os(true) << "End memory analysis\n";);

  clam::CrabBuilderParams  cfg_builder_params;
  cfg_builder_params.simplify = false;
<<<<<<< HEAD
  //cfg_builder_params.set_array_precision_without_offsets();
  clam::CrabBuilderManager cfg_builder_man(cfg_builder_params);
=======
  /// FIXME: the generation of blocking clause from Crab CEX's is not
  /// working. The translation from LLVM to Crab must be changed so
  /// that memory SSA form is not destroyed.
  ///cfg_builder_params.set_array_precision();
  cfg_builder_params.set_num_precision();
  m_cfg_builder_man.reset(new clam::CrabBuilderManager(cfg_builder_params));
>>>>>>> d8c0a48e
  
  // -- Initialize crab for solving paths
  if (UseCrabForSolvingPaths) {
    m_crab_path_solver.reset(new clam::IntraClam(
        *m_fn, m_tli, *m_mem, *m_cfg_builder_man));
  }

  // -- crab invariants
  expr_invariants_map_t invariants;
  // Run whole-program crab analysis and convert invariants to Expr
  if (UseCrabGlobalInvariants) {
    LOG("bmc", get_os(true) << "Begin running crab analysis\n";);
    Stats::resume("BMC path-based: whole-program crab analysis");
    clam::IntraClam crab_analysis(*m_fn, m_tli, *m_mem, *m_cfg_builder_man);

    clam::AnalysisParams params;
    params.dom = CrabDom;
    typename clam::IntraClam::assumption_map_t empty_assumptions;
    crab_analysis.analyze(params, empty_assumptions);
    Stats::stop("BMC path-based: whole-program crab analysis");
    LOG("bmc", get_os(true) << "End running crab analysis\n";);

    LOG("bmc", get_os(true) << "Begin loading of crab global invariants\n";);
    Stats::resume("BMC path-based: loading of crab global invariants");
    load_invariants(crab_analysis, invariants);
    // Assumption: the program has been fully unrolled so there is
    // exactly two cutpoint nodes (entry and exit). We use the symbolic
    // store of the exit node.
    auto &states = getStates();
    if (states.size() == 2) {
      SymStore &s = states[1];
      assert_invariants(invariants, s);
    }
    Stats::stop("BMC path-based: loading of crab global invariants");
    LOG("bmc", get_os(true) << "End loading of crab invariants\n";);
  }

  LOG("bmc-details", for (Expr v
                          : m_precise_side) { errs() << "\t" << *v << "\n"; });

  // -- Boolean abstraction
  LOG("bmc", get_os(true) << "Begin boolean abstraction\n";);
  Stats::resume("BMC path-based: initial boolean abstraction");
  ExprVector abs_side;
  path_bmc::bool_abstraction(m_precise_side, abs_side);
  // XXX: we use m_boolean_solver for keeping the abstraction.
  for (Expr v : abs_side) {
    LOG("bmc-details", errs() << "\t" << *v << "\n";);
    m_boolean_solver->add(v);
  }
  Stats::stop("BMC path-based: initial boolean abstraction");
  LOG("bmc", get_os(true) << "End boolean abstraction\n";);

  /**
   * Main loop
   *
   * Use boolean abstraction to enumerate paths. Each time a path is
   * unsat, blocking clauses are added to avoid exploring the same
   * path.
   **/
  while (true) {

    m_result = path_solver(*m_boolean_solver);
    // keep going while we can generate a path from the boolean
    // abstraction
    if (m_result != solver::SolverResult::SAT) {
      break;
    }
    ++m_num_paths;
    Stats::count("BMC total number of symbolic paths");

    LOG("bmc", get_os(true) << m_num_paths << ": ");
    Stats::resume("BMC path-based: get model");
    solver::Solver::model_ref model = m_boolean_solver->get_model();
    Stats::stop("BMC path-based: get model");

    LOG("bmc-details", errs() << "Model " << m_num_paths << " found: \n"
                              << *model << "\n";);

    Stats::resume("BMC path-based: create a cex");
    PathBmcTrace cex(*this, model);
    Stats::stop("BMC path-based: create a cex");

    expr_invariants_map_t path_constraints;
    if (UseCrabForSolvingPaths) {
      Stats::resume("BMC path-based: solving path + learning clauses with AI");
      bool res = path_encoding_and_solve_with_ai(cex, path_constraints);
      Stats::stop("BMC path-based: solving path + learning clauses with AI");

      LOG("bmc-ai", if (!path_constraints.empty()) {
        errs() << "\nPath constraints (post-conditions) inferred by AI\n";
        for (auto &kv : path_constraints) {
          errs() << "\t" << kv.first->getName() << ": ";
          if (kv.second.empty()) {
            errs() << "true\n";
          } else {
            errs() << "{";
            for (auto e : kv.second) {
              errs() << *e << ";";
            }
            errs() << "}\n";
          }
        }
      });

      if (!res) {
        bool ok = block_path();
        if (ok) {
          Stats::count("BMC number symbolic paths discharged by AI");
          continue;
        } else {
          ERR << "Path-based BMC added the same blocking clause again";
          m_result = solver::SolverResult::UNKNOWN;
          return m_result;
        }
      }
    }

    Stats::resume("BMC path-based: solving path + learning clauses with SMT");
    // XXX: the semantics of invariants and path_constraints (e.g.,
    // linear integer arithmetic) might differ from the semantics used
    // by the smt (e.g., bitvectors).
    solver::SolverResult res = path_encoding_and_solve_with_smt(
        cex, invariants, path_constraints /*unused*/);
    Stats::stop("BMC path-based: solving path + learning clauses with SMT");
    if (res == solver::SolverResult::SAT) {
      if (UseCrabForSolvingPaths) {
        // Temporary: for profiling crab
        crab::CrabStats::PrintBrunch(crab::outs());
      }
      m_result = res;
      return res;
    } else {
      // if res is unknown we still add a blocking clause to skip
      // the path.
      bool ok = block_path();
      if (!ok) {
        ERR << "Path-based BMC added the same blocking clause again";
        m_result = solver::SolverResult::UNKNOWN;
        return m_result;
      }
      Stats::count("BMC number symbolic paths discharged by SMT");
    }
  }

  if (!m_unsolved_path_formulas.empty()) {
    m_result = solver::SolverResult::UNKNOWN;

    LOG("bmc",
        get_os()
            << "Checking again unsolved paths with increasing timeout ...\n");
    // XXX: can be user parameter
    const unsigned timeout_delta = 10; // (seconds)
    std::unordered_map<unsigned, unsigned> timeout_map;
    while (!m_unsolved_path_formulas.empty()) {
      auto kv = m_unsolved_path_formulas.front();
      m_unsolved_path_formulas.pop();

      m_smt_path_solver->reset();
      for (Expr e : kv.second) {
        m_smt_path_solver->add(e);
      }

      unsigned timeout;
      auto it = timeout_map.find(kv.first);
      if (it == timeout_map.end()) {
        timeout_map.insert(
            std::make_pair(kv.first, PathTimeout + timeout_delta));
        timeout = PathTimeout + timeout_delta;
      } else {
        timeout = it->second + timeout_delta;
        it->second = timeout;
      }

      solver::SolverResult res;
      {
        path_bmc::scoped_solver ss(*m_smt_path_solver, timeout);
        res = ss.get().check();
      }
      if (res == solver::SolverResult::SAT) {
        m_model = m_smt_path_solver->get_model();
        if (SmtOutDir != "") {
          to_smt_lib(kv.second, "sat");
        }
        LOG("bmc", get_os(true) << "Path " << kv.first << " proved sat!\n";);
        m_result = solver::SolverResult::SAT;
        return m_result;
      } else if (res == solver::SolverResult::UNSAT) {
        LOG("bmc", get_os(true) << "Path " << kv.first << " proved unsat!\n";);
      } else {
        LOG("bmc", get_os(true) << "Path " << kv.first
                                << " cannot be proved unsat with timeout="
                                << timeout << "\n";);
        // put it back in the queue and try next time with a bigger timeout
        m_unsolved_path_formulas.push(kv);
      }
    }
    // If we reach this point we were able to discharge all the paths!
    Stats::uset("BMC total number of unknown symbolic paths", 0);
    m_result = solver::SolverResult::UNSAT;
  }

  if (m_num_paths == 0) {
    WARN << "Boolean abstraction is already false";
  }

  if (UseCrabForSolvingPaths) {
    // Temporary: for profiling crab
    crab::CrabStats::PrintBrunch(crab::outs());
  }

  return m_result;
}

bool PathBmcEngine::block_path() {
  Stats::resume("BMC path-based: adding blocking clauses");

  // -- Refine the Boolean abstraction
  Expr bc = mk<FALSE>(sem().efac());
  if (m_path_cond.empty()) {
    WARN << "No path condition generated. Trivially unsat ...";
  } else {
    bc = op::boolop::lneg(op::boolop::land(m_path_cond));
  }
  LOG("bmc-details",
      errs() << "Added blocking clause to refine Boolean abstraction: " << *bc
             << "\n";);

  m_boolean_solver->add(bc);
  auto res = m_blocking_clauses.insert(bc);
  bool ok = res.second;

  Stats::stop("BMC path-based: adding blocking clauses");
  return ok;
}

PathBmcTrace PathBmcEngine::getTrace() {
  assert((bool)m_result);
  PathBmcTrace cex(*this, m_model);
  return cex;
}

} // namespace seahorn
#endif<|MERGE_RESOLUTION|>--- conflicted
+++ resolved
@@ -954,17 +954,12 @@
 
   clam::CrabBuilderParams  cfg_builder_params;
   cfg_builder_params.simplify = false;
-<<<<<<< HEAD
-  //cfg_builder_params.set_array_precision_without_offsets();
-  clam::CrabBuilderManager cfg_builder_man(cfg_builder_params);
-=======
   /// FIXME: the generation of blocking clause from Crab CEX's is not
   /// working. The translation from LLVM to Crab must be changed so
   /// that memory SSA form is not destroyed.
   ///cfg_builder_params.set_array_precision();
   cfg_builder_params.set_num_precision();
   m_cfg_builder_man.reset(new clam::CrabBuilderManager(cfg_builder_params));
->>>>>>> d8c0a48e
   
   // -- Initialize crab for solving paths
   if (UseCrabForSolvingPaths) {
