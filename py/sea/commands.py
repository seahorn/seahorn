--- conflicted
+++ resolved
@@ -580,17 +580,8 @@
                  FrontEnd.cmds + [Seahorn(solve=True)])
 LfeSmt = sea.SeqCmd ('lfe-smt', 'alias for lfe|horn', [LegacyFrontEnd(), Seahorn()])
 LfeClp= sea.SeqCmd ('lfe-clp', 'alias for lfe|horn-clp', [LegacyFrontEnd(), SeahornClp()])
-<<<<<<< HEAD
-BndSmt = sea.SeqCmd ('bnd-smt', 'alias for fe|cut-loops|opt|horn',
-                     FrontEnd.cmds + [CutLoops(), Seaopt(), Seahorn()])
-Bpf = sea.SeqCmd ('bpf', 'alias for fe|cut-loops|opt|horn --solve',
-                  FrontEnd.cmds + [CutLoops(), Seaopt(), Seahorn(solve=True)])
-feCrab = sea.SeqCmd ('fe-crab', 'alias for fe|crab', FrontEnd.cmds + [Crab()])
-=======
 BndSmt = sea.SeqCmd ('bnd-smt', 'alias for fe|unroll|cut-loops|opt|horn',
                      FrontEnd.cmds + [Unroll(), CutLoops(), Seaopt(), Seahorn()])
 Bpf = sea.SeqCmd ('bpf', 'alias for fe|unroll|cut-loops|opt|horn --solve',
                   FrontEnd.cmds + [Unroll(), CutLoops(), Seaopt(), Seahorn(solve=True)])
-feCrab = sea.SeqCmd ('fe-crab', 'alias for fe|crab', FrontEnd.cmds + [Crab()])
-                     
->>>>>>> 362ba0c8
+feCrab = sea.SeqCmd ('fe-crab', 'alias for fe|crab', FrontEnd.cmds + [Crab()])