--- conflicted
+++ resolved
@@ -53,7 +53,7 @@
     def run (self, args, extra):
         # do nothing on .bc and .ll files
         if _bc_or_ll_file (args.in_files[0]): return 0
-
+        
         cmd_name = which (['clang-mp-3.6', 'clang-3.6', 'clang',
                                 'clang-mp-3.5', 'clang-mp-3.4'])
         if cmd_name is None: raise IOError ('clang not found')
@@ -67,8 +67,8 @@
         argv.append ('-m{0}'.format (args.machine))
 
         if args.debug_info: argv.append ('-g')
-
-
+        
+        
         if len(args.in_files) == 1:
             out_files = [args.out_file]
         else:
@@ -76,7 +76,7 @@
             workdir = createWorkDir ()
             out_files = [_remap_file_name (f, '.bc', workdir)
                          for f in args.in_files]
-
+        
         for in_file, out_file in zip(args.in_files, out_files):
             if out_file is not None:
                 argv.extend (['-o', out_file])
@@ -84,11 +84,11 @@
             # clone argv
             argv1 = list ()
             argv1.extend (argv)
-
+            
             argv1.append (in_file)
             ret = self.clangCmd.run (args, argv1)
             if ret <> 0: return ret
-
+            
         if len(out_files) > 1:
             # link
             cmd_name = which (['llvm-link-mp-3.6', 'llvm-link-3.6', 'llvm-link'])
@@ -101,7 +101,7 @@
                 argv.extend (['-o', args.out_file])
             argv.extend (out_files)
             return self.linkCmd.run (args, argv)
-
+        
         return 0
 
     @property
@@ -142,7 +142,7 @@
                          action='store_true')
         ap.add_argument ('--no-kill-vaarg', help='Do not delete variadic functions',
                          dest='kill_vaarg', default=True, action='store_false')
-        ap.add_argument ('--strip-extern', help='Replace external function calls ' +
+        ap.add_argument ('--strip-extern', help='Replace external function calls ' + 
                          'by non-determinism', default=False, action='store_true',
                          dest='strip_external')
         add_in_out_args (ap)
@@ -157,19 +157,15 @@
         argv = list()
         if args.out_file is not None: argv.extend (['-o', args.out_file])
         if args.inline: argv.append ('--horn-inline-all')
-
 
         if args.strip_external:
             argv.append ('--strip-extern=true')
         else:
             argv.append ('--strip-extern=false')
 
-<<<<<<< HEAD
         if args.devirt_funcs:
             argv.append ('--devirt-functions')
             
-=======
->>>>>>> f28e0fcc
         if args.enable_ext_funcs:
             argv.append ('--externalize-addr-taken-funcs')
 
@@ -188,7 +184,7 @@
             argv.append('--kill-vaarg=true')
         else:
             argv.append('--kill-vaarg=false')
-
+            
         if args.llvm_asm: argv.append ('-S')
         argv.extend (args.in_files)
         return self.seappCmd.run (args, argv)
@@ -365,7 +361,7 @@
 
         # fake loops to be in the form suitable for loop-unroll
         argv.append ('-fake-latch-exit')
-
+        
         argv.append ('-loop-unroll')
         if args.enable_runtime:
             argv.append ('-unroll-runtime')
@@ -377,8 +373,8 @@
 
         argv.extend (args.in_files)
         if args.llvm_asm: argv.append ('-S')
-        return self.seaoptCmd.run (args, argv)
-
+        return self.seaoptCmd.run (args, argv)    
+    
 def _is_seahorn_opt (x):
     if x.startswith ('-'):
         y = x.strip ('-')
@@ -447,7 +443,6 @@
         if cmd_name is None: raise IOError ('seahorn not found')
         self.seahornCmd = sea.ExtCmd (cmd_name)
 
-
         argv = list()
 
         if args.crab:
@@ -459,7 +454,7 @@
 
         if args.solve or args.out_file is not None:
             argv.append ('--keep-shadows=true')
-
+            
         if args.solve:
             argv.append ('--horn-solve')
             # Cannot delete shadows since they are used by the solver
@@ -595,7 +590,7 @@
         argv.append ('-m{0}'.format (args.machine))
         if args.debug_info: argv.append ('--mark-lines')
         argv.extend (args.in_files)
-
+        
         return self.lfeCmd.run (args, argv)
 
 class Crab (sea.LimitedCmd):
