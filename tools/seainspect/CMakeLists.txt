add_definitions(-D__STDC_CONSTANT_MACROS)
add_definitions(-D__STDC_LIMIT_MACROS)

<<<<<<< HEAD
set (SEAINSPECT_LIBS
#  ${Boost_SYSTEM_LIBRARY}
#  ${RT_LIB}
  SeaDsaAnalysis 
  SeaSupport
  avy
  )
=======
set (USED_LIBS
  SeaInstrumentation
  SeaTransformsScalar
  SeaTransformsUtils
  SeaAnalysis
  SeaSupport
 ${Boost_SYSTEM_LIBRARY}
 ${RT_LIB})
>>>>>>> d73b396e


# set (USED_LIBS
#     seahorn.LIB
#     SeaInstrumentation
#     SeaTransformsScalar
#     SeaTransformsUtils
#     SeaAnalysis
#     SeaSupport
#     ${LLVM_SEAHORN_LIBS}
#     avy
#     ${Z3_LIBRARY}
#     ${Boost_SYSTEM_LIBRARY}
#     ${GMPXX_LIB}
#     ${GMP_LIB}
#     ${RT_LIB}
# )

set(LLVM_LINK_COMPONENTS
  irreader
  bitwriter
  ipo
  scalaropts
  instrumentation
  core
  codegen
  objcarcopts)


add_executable(seainspect seainspect.cc)
<<<<<<< HEAD
target_link_libraries (seainspect ${SEAINSPECT_LIBS})
=======
target_link_libraries (seainspect SeaSupport SeaAnalysis SeaTransformsUtils seahorn.LIB SeaInstrumentation SeaTransformsScalar  ${LLVM_SEAHORN_LIBS})
>>>>>>> d73b396e
llvm_config (seainspect ${LLVM_LINK_COMPONENTS})
install(TARGETS seainspect RUNTIME DESTINATION bin)

if (SEAHORN_STATIC_EXE)
  set (CMAKE_EXE_LINKER_FLAGS "-static -static-libgcc -static-libstdc++")
  set_target_properties (seainspect PROPERTIES LINK_SEARCH_START_STATIC ON)
  set_target_properties (seainspect PROPERTIES LINK_SEARCH_END_STATIC ON)
endif()<|MERGE_RESOLUTION|>--- conflicted
+++ resolved
@@ -1,59 +1,30 @@
 add_definitions(-D__STDC_CONSTANT_MACROS)
 add_definitions(-D__STDC_LIMIT_MACROS)
 
-<<<<<<< HEAD
 set (SEAINSPECT_LIBS
-#  ${Boost_SYSTEM_LIBRARY}
-#  ${RT_LIB}
+  SeaInstrumentation
+  SeaAnalysis
+  SeaTransformsScalar
+  SeaTransformsUtils 
   SeaDsaAnalysis 
   SeaSupport
   avy
+  ${RT_LIB}
   )
-=======
-set (USED_LIBS
-  SeaInstrumentation
-  SeaTransformsScalar
-  SeaTransformsUtils
-  SeaAnalysis
-  SeaSupport
- ${Boost_SYSTEM_LIBRARY}
- ${RT_LIB})
->>>>>>> d73b396e
 
-
-# set (USED_LIBS
-#     seahorn.LIB
-#     SeaInstrumentation
-#     SeaTransformsScalar
-#     SeaTransformsUtils
-#     SeaAnalysis
-#     SeaSupport
-#     ${LLVM_SEAHORN_LIBS}
-#     avy
-#     ${Z3_LIBRARY}
-#     ${Boost_SYSTEM_LIBRARY}
-#     ${GMPXX_LIB}
-#     ${GMP_LIB}
-#     ${RT_LIB}
-# )
-
-set(LLVM_LINK_COMPONENTS
-  irreader
-  bitwriter
-  ipo
-  scalaropts
-  instrumentation
-  core
-  codegen
+set(LLVM_LINK_COMPONENTS 
+  irreader 
+  bitwriter 
+  ipo 
+  scalaropts 
+  instrumentation 
+  core 
+  codegen 
   objcarcopts)
 
 
 add_executable(seainspect seainspect.cc)
-<<<<<<< HEAD
 target_link_libraries (seainspect ${SEAINSPECT_LIBS})
-=======
-target_link_libraries (seainspect SeaSupport SeaAnalysis SeaTransformsUtils seahorn.LIB SeaInstrumentation SeaTransformsScalar  ${LLVM_SEAHORN_LIBS})
->>>>>>> d73b396e
 llvm_config (seainspect ${LLVM_LINK_COMPONENTS})
 install(TARGETS seainspect RUNTIME DESTINATION bin)
 
