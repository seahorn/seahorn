--- conflicted
+++ resolved
@@ -219,7 +219,21 @@
                    llvm::cl::init(false));
 
 static llvm::cl::opt<bool>
-<<<<<<< HEAD
+    NameValues("name-values",
+                   llvm::cl::desc("Run the NameValues pass"),
+                   llvm::cl::init(false));
+
+static llvm::cl::opt<bool>
+    PromoteBoolLoads("promote-bool-loads",
+                     llvm::cl::desc("Promote bool loads to sgt"),
+                     llvm::cl::init(true));
+
+static llvm::cl::opt<bool> VerifyAfterAll(
+    "verify-after-all",
+    llvm::cl::desc("Run the verification pass after each transformation"),
+    llvm::cl::init(false));
+
+static llvm::cl::opt<bool>
     TaintCheck("taint-check",
                llvm::cl::desc("Instrument taint-analysis checks"),
                llvm::cl::init(false));
@@ -228,21 +242,6 @@
     SelfCompose("self-compose",
                 llvm::cl::desc("Perform Self-Composition analysis"),
                 llvm::cl::init(false));
-=======
-    NameValues("name-values",
-                   llvm::cl::desc("Run the NameValues pass"),
-                   llvm::cl::init(false));
-
-static llvm::cl::opt<bool>
-    PromoteBoolLoads("promote-bool-loads",
-                     llvm::cl::desc("Promote bool loads to sgt"),
-                     llvm::cl::init(true));
-
-static llvm::cl::opt<bool> VerifyAfterAll(
-    "verify-after-all",
-    llvm::cl::desc("Run the verification pass after each transformation"),
-    llvm::cl::init(false));
->>>>>>> 5bcd7c90
 
 // removes extension from filename if there is one
 std::string getFileName(const std::string &str) {
@@ -471,7 +470,7 @@
     if (SelfCompose || TaintCheck) {
       // XXX AG: why is this necessary?
       // XXX AG: there is already seahorn-specific variant of this pass
-      pass_manager.add(llvm::createInstructionNamerPass());
+      pm_wrapper.add(llvm::createInstructionNamerPass());
     }
 
     // -- externalize uses of address-taken functions
@@ -491,17 +490,10 @@
     // -- SSA
     pm_wrapper.add(llvm::createPromoteMemoryToRegisterPass());
     // -- Turn undef into nondet
-<<<<<<< HEAD
-    pass_manager.add(seahorn::createNondetInitPass());
-
-    // -- Promote memcpy to loads-and-stores for easier alias analysis.
-    pass_manager.add(seahorn::createPromoteMemcpyPass());
-=======
     pm_wrapper.add (seahorn::createNondetInitPass());
 
     // -- Promote memcpy to loads-and-stores for easier alias analysis.
     pm_wrapper.add (seahorn::createPromoteMemcpyPass());
->>>>>>> 5bcd7c90
 
     // -- cleanup after SSA
     pm_wrapper.add(seahorn::createInstCombine());
@@ -593,10 +585,10 @@
     }
 
     if (TaintCheck) {
-      pass_manager.add(seahorn::createTaintLogicPass());
+      pm_wrapper.add(seahorn::createTaintLogicPass());
       assert(!SelfCompose);
     } else if (SelfCompose)
-      pass_manager.add(seahorn::createSelfCompositionPass());
+      pm_wrapper.add(seahorn::createSelfCompositionPass());
 
     // -- EVERYTHING IS MORE EXPENSIVE AFTER INLINING
     // -- BEFORE SCHEDULING PASSES HERE, THINK WHETHER THEY BELONG BEFORE
